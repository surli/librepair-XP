<?xml version="1.0" encoding="UTF-8"?>
<project xmlns="http://maven.apache.org/POM/4.0.0" xmlns:xsi="http://www.w3.org/2001/XMLSchema-instance" xsi:schemaLocation="http://maven.apache.org/POM/4.0.0 http://maven.apache.org/maven-v4_0_0.xsd ">
    <modelVersion>4.0.0</modelVersion>
    <!-- ====================================================================== -->
    <!-- P A R E N T P R O J E C T D E S C R I P T I O N -->
    <!-- ====================================================================== -->
    <parent>
        <groupId>com.adobe.acs</groupId>
        <artifactId>acs-aem-commons</artifactId>
        <version>2.0.9-SNAPSHOT</version>
    </parent>

    <!-- ====================================================================== -->
    <!-- P R O J E C T D E S C R I P T I O N -->
    <!-- ====================================================================== -->

    <artifactId>acs-aem-commons-bundle</artifactId>
    <packaging>bundle</packaging>
    <name>ACS AEM Commons Bundle</name>
    <description>Main ACS AEM Commons OSGi Bundle. Includes commons utilities.</description>

    <!-- ====================================================================== -->
    <!-- B U I L D D E F I N I T I O N -->
    <!-- ====================================================================== -->
    <build>

        <plugins>
            <plugin>
                <groupId>org.apache.felix</groupId>
                <artifactId>maven-scr-plugin</artifactId>
                <executions>
                    <execution>
                        <id>generate-scr-descriptor</id>
                        <goals>
                            <goal>scr</goal>
                        </goals>
                        <configuration>
                            <properties>
                                <service.vendor>Adobe Systems Incorporated</service.vendor>
                            </properties>
                        </configuration>
                    </execution>
                </executions>
            </plugin>
            <plugin>
                <groupId>org.apache.felix</groupId>
                <artifactId>maven-bundle-plugin</artifactId>
                <extensions>true</extensions>
                <configuration>
                    <instructions>
                        <Bundle-SymbolicName>com.adobe.acs.acs-aem-commons-bundle</Bundle-SymbolicName>
                        <Import-Package>
                            com.adobe.cq.dialogconversion;resolution:=optional,
                            *
                        </Import-Package>
                        <Sling-Model-Packages>com.adobe.acs.commons.version.model</Sling-Model-Packages>
                    </instructions>
                </configuration>
            </plugin>
            <plugin>
                <groupId>org.apache.sling</groupId>
                <artifactId>maven-sling-plugin</artifactId>
                <configuration>
                    <slingUrl>http://${crx.host}:${crx.port}/apps/acs-commons/install</slingUrl>
                    <usePut>true</usePut>
                </configuration>
            </plugin>
            <plugin>
                <groupId>org.apache.maven.plugins</groupId>
                <artifactId>maven-failsafe-plugin</artifactId>
                <executions>
                    <execution>
                        <goals>
                            <goal>integration-test</goal>
                            <goal>verify</goal>
                        </goals>
                    </execution>
                </executions>
                <configuration>
                   <systemPropertyVariables>
                       <artifactPath>${project.artifact.file.absolutePath}</artifactPath>
                   </systemPropertyVariables>
                </configuration>
            </plugin>
        </plugins>
    </build>

    <dependencies>
        <dependency>
            <groupId>org.osgi</groupId>
            <artifactId>org.osgi.compendium</artifactId>
        </dependency>
        <dependency>
            <groupId>org.osgi</groupId>
            <artifactId>org.osgi.core</artifactId>
        </dependency>
        <dependency>
            <groupId>org.apache.felix</groupId>
            <artifactId>org.apache.felix.scr.annotations</artifactId>
        </dependency>
        <dependency>
            <groupId>biz.aQute</groupId>
            <artifactId>bndlib</artifactId>
        </dependency>
        <dependency>
            <groupId>org.slf4j</groupId>
            <artifactId>slf4j-api</artifactId>
        </dependency>
        <dependency>
            <groupId>junit</groupId>
            <artifactId>junit</artifactId>
        </dependency>
        <dependency>
            <groupId>javax.servlet</groupId>
            <artifactId>servlet-api</artifactId>
        </dependency>
        <dependency>
            <groupId>javax.jcr</groupId>
            <artifactId>jcr</artifactId>
        </dependency>
        <dependency>
            <groupId>commons-codec</groupId>
            <artifactId>commons-codec</artifactId>
            <version>1.5</version>
        </dependency>
        <dependency>
            <groupId>commons-io</groupId>
            <artifactId>commons-io</artifactId>
            <version>2.4</version>
            <scope>provided</scope>
        </dependency>
        <dependency>
            <groupId>commons-lang</groupId>
            <artifactId>commons-lang</artifactId>
        </dependency>
        <dependency>
            <groupId>commons-collections</groupId>
            <artifactId>commons-collections</artifactId>
            <version>3.2.1</version>
            <scope>provided</scope>
        </dependency>
        <dependency>
            <groupId>org.apache.commons</groupId>
            <artifactId>commons-email</artifactId>
            <version>1.2</version>
            <scope>provided</scope>
        </dependency>
        <dependency>
            <groupId>org.apache.felix</groupId>
            <artifactId>org.apache.felix.scr</artifactId>
            <version>1.8.2</version>
            <scope>provided</scope>
        </dependency>
        <dependency>
            <groupId>com.google.code.findbugs</groupId>
            <artifactId>jsr305</artifactId>
            <version>3.0.0</version>
            <scope>provided</scope>
        </dependency>
        <dependency>
            <groupId>joda-time</groupId>
            <artifactId>joda-time</artifactId>
            <version>1.5.2</version>
            <scope>provided</scope>
        </dependency>
        <dependency>
            <groupId>javax.servlet.jsp</groupId>
            <artifactId>jsp-api</artifactId>
            <version>2.1</version>
            <scope>provided</scope>
        </dependency>
        <dependency>
            <groupId>javax.servlet</groupId>
            <artifactId>jstl</artifactId>
            <version>1.1.1</version>
            <scope>provided</scope>
        </dependency>
        <dependency>
            <groupId>org.scribe</groupId>
            <artifactId>scribe</artifactId>
            <version>1.3.0</version>
            <scope>provided</scope>
        </dependency>
        <dependency>
            <groupId>ch.qos.logback</groupId>
            <artifactId>logback-classic</artifactId>
            <version>1.0.13</version>
            <scope>provided</scope>
        </dependency>
        <dependency>
            <groupId>com.adobe.cq</groupId>
            <artifactId>cq-dialog-conversion</artifactId>
            <version>1.0.2</version>
            <scope>provided</scope>
        </dependency>
        <dependency>
            <groupId>javax.inject</groupId>
            <artifactId>javax.inject</artifactId>
            <version>1</version>
            <scope>provided</scope>
        </dependency>

        <!-- Test Dependencies -->
        <dependency>
            <groupId>org.mockito</groupId>
            <artifactId>mockito-core</artifactId>
        </dependency>
        <dependency>
            <groupId>org.powermock</groupId>
            <artifactId>powermock-api-mockito</artifactId>
        </dependency>
        <dependency>
            <groupId>org.powermock</groupId>
            <artifactId>powermock-module-junit4</artifactId>
        </dependency>
        <dependency>
            <groupId>junit-addons</groupId>
            <artifactId>junit-addons</artifactId>
        </dependency>
        <dependency>
            <groupId>commons-dbcp</groupId>
            <artifactId>commons-dbcp</artifactId>
            <version>1.4</version>
            <scope>test</scope>
         </dependency>
        <!-- sling-api used in AEM 6.0-->
        <dependency>
            <groupId>org.apache.sling</groupId>
            <artifactId>org.apache.sling.api</artifactId>
            <version>2.7.0</version>
            <scope>test</scope>
        </dependency>
        <dependency>
            <groupId>org.apache.sling</groupId>
            <artifactId>org.apache.sling.models.api</artifactId>
            <version>1.1.0</version>
            <scope>test</scope>
        </dependency>
        <dependency>
            <groupId>org.apache.sling</groupId>
            <artifactId>org.apache.sling.models.impl</artifactId>
            <version>1.1.0</version>
            <scope>test</scope>
        </dependency>
        <dependency>
            <groupId>org.apache.sling</groupId>
            <artifactId>org.apache.sling.commons.html</artifactId>
            <version>1.0.0</version>
            <scope>test</scope>
        </dependency>
        <dependency>
<<<<<<< HEAD
            <groupId>commons-dbcp</groupId>
            <artifactId>commons-dbcp</artifactId>
            <version>1.4</version>
            <scope>test</scope>
         </dependency>
         <dependency>
             <groupId>org.apache.sling</groupId>
             <artifactId>org.apache.sling.testing.jcr-mock</artifactId>
             <version>1.1.8</version>
             <scope>test</scope>
         </dependency>
=======
            <groupId>com.adobe.aem</groupId>
            <artifactId>aem-api</artifactId>
        </dependency>
        <dependency>
            <groupId>org.apache.sling</groupId>
            <artifactId>org.apache.sling.commons.testing</artifactId>
        </dependency>
        <dependency>
            <groupId>org.apache.sling</groupId>
            <artifactId>org.apache.sling.testing.sling-mock</artifactId>
            <version>1.5.0</version>
        </dependency>
>>>>>>> d5c38a83

        <!--  Build Dependencies -->
        <dependency>
            <groupId>com.google.code.tld-generator</groupId>
            <artifactId>tld-generator</artifactId>
            <version>1.1</version>
            <scope>compile</scope>
            <optional>true</optional>
            <exclusions>
                <exclusion>
                    <artifactId>javax.servlet-api</artifactId>
                    <groupId>javax.servlet</groupId>
                </exclusion>
                <exclusion>
                    <artifactId>javax.servlet.jsp-api</artifactId>
                    <groupId>javax.servlet.jsp</groupId>
                </exclusion>
            </exclusions>
        </dependency>
    </dependencies>

    <profiles>
        <profile>
            <id>analysis</id>
            <build>
                <plugins>
                    <plugin>
                        <groupId>org.jacoco</groupId>
                        <artifactId>jacoco-maven-plugin</artifactId>
                        <executions>
                            <execution>
                                <id>default-report</id>
                                <phase>prepare-package</phase>
                                <goals>
                                    <goal>report</goal>
                                </goals>
                            </execution>
                        </executions>
                    </plugin>
                </plugins>
            </build>
        </profile>
        <profile>
            <id>analysisCI</id>
            <build>
                <plugins>
                    <plugin>
                        <groupId>org.jacoco</groupId>
                        <artifactId>jacoco-maven-plugin</artifactId>
                        <executions>
                            <execution>
                                <id>default-report</id>
                                <phase>prepare-package</phase>
                                <goals>
                                    <goal>report</goal>
                                </goals>
                            </execution>
                        </executions>
                    </plugin>
                </plugins>
            </build>
        </profile>
    </profiles>
</project><|MERGE_RESOLUTION|>--- conflicted
+++ resolved
@@ -249,19 +249,6 @@
             <scope>test</scope>
         </dependency>
         <dependency>
-<<<<<<< HEAD
-            <groupId>commons-dbcp</groupId>
-            <artifactId>commons-dbcp</artifactId>
-            <version>1.4</version>
-            <scope>test</scope>
-         </dependency>
-         <dependency>
-             <groupId>org.apache.sling</groupId>
-             <artifactId>org.apache.sling.testing.jcr-mock</artifactId>
-             <version>1.1.8</version>
-             <scope>test</scope>
-         </dependency>
-=======
             <groupId>com.adobe.aem</groupId>
             <artifactId>aem-api</artifactId>
         </dependency>
@@ -274,7 +261,6 @@
             <artifactId>org.apache.sling.testing.sling-mock</artifactId>
             <version>1.5.0</version>
         </dependency>
->>>>>>> d5c38a83
 
         <!--  Build Dependencies -->
         <dependency>
