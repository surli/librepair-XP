--- conflicted
+++ resolved
@@ -87,14 +87,11 @@
 loci.formats.in.AFIReader             # afi
 loci.formats.in.ImspectorReader       # msr
 loci.formats.in.BioRadSCNReader       # scn
-<<<<<<< HEAD
 loci.formats.in.ZeissLMSReader        # lms
-=======
 loci.formats.in.PQBinReader           # bin
 loci.formats.in.FlowSightReader       # cif
 loci.formats.in.IM3Reader             # im3
 loci.formats.in.I2IReader             # i2i
->>>>>>> f0e8da24
 
 # multi-extension messes
 loci.formats.in.JEOLReader            # dat, img, par
