/*
 * #%L
 * OME SCIFIO package for reading and converting scientific file formats.
 * %%
 * Copyright (C) 2005 - 2012 Open Microscopy Environment:
 *   - Board of Regents of the University of Wisconsin-Madison
 *   - Glencoe Software, Inc.
 *   - University of Dundee
 * %%
 * Redistribution and use in source and binary forms, with or without
 * modification, are permitted provided that the following conditions are met:
 * 
 * 1. Redistributions of source code must retain the above copyright notice,
 *    this list of conditions and the following disclaimer.
 * 2. Redistributions in binary form must reproduce the above copyright notice,
 *    this list of conditions and the following disclaimer in the documentation
 *    and/or other materials provided with the distribution.
 * 
 * THIS SOFTWARE IS PROVIDED BY THE COPYRIGHT HOLDERS AND CONTRIBUTORS "AS IS"
 * AND ANY EXPRESS OR IMPLIED WARRANTIES, INCLUDING, BUT NOT LIMITED TO, THE
 * IMPLIED WARRANTIES OF MERCHANTABILITY AND FITNESS FOR A PARTICULAR PURPOSE
 * ARE DISCLAIMED. IN NO EVENT SHALL THE COPYRIGHT HOLDERS OR CONTRIBUTORS BE
 * LIABLE FOR ANY DIRECT, INDIRECT, INCIDENTAL, SPECIAL, EXEMPLARY, OR
 * CONSEQUENTIAL DAMAGES (INCLUDING, BUT NOT LIMITED TO, PROCUREMENT OF
 * SUBSTITUTE GOODS OR SERVICES; LOSS OF USE, DATA, OR PROFITS; OR BUSINESS
 * INTERRUPTION) HOWEVER CAUSED AND ON ANY THEORY OF LIABILITY, WHETHER IN
 * CONTRACT, STRICT LIABILITY, OR TORT (INCLUDING NEGLIGENCE OR OTHERWISE)
 * ARISING IN ANY WAY OUT OF THE USE OF THIS SOFTWARE, EVEN IF ADVISED OF THE
 * POSSIBILITY OF SUCH DAMAGE.
 * 
 * The views and conclusions contained in the software and documentation are
 * those of the authors and should not be interpreted as representing official
 * policies, either expressed or implied, of any organization.
 * #L%
 */

package loci.formats;

import java.io.IOException;
import java.util.ArrayList;
import java.util.HashSet;
import java.util.Hashtable;
import java.util.List;
import java.util.Set;
import java.util.Vector;

import loci.common.DataTools;
import loci.common.Location;
import loci.common.RandomAccessInputStream;
import loci.common.services.DependencyException;
import loci.common.services.ServiceFactory;
import loci.formats.in.DefaultMetadataOptions;
import loci.formats.in.MetadataLevel;
import loci.formats.in.MetadataOptions;
import loci.formats.meta.DummyMetadata;
import loci.formats.meta.FilterMetadata;
import loci.formats.meta.IMetadata;
import loci.formats.meta.MetadataStore;
import loci.formats.ome.OMEXMLMetadata;
import loci.formats.services.OMEXMLService;

import ome.xml.model.AffineTransform;
import ome.xml.model.enums.AcquisitionMode;
import ome.xml.model.enums.ArcType;
import ome.xml.model.enums.Binning;
import ome.xml.model.enums.Compression;
import ome.xml.model.enums.ContrastMethod;
import ome.xml.model.enums.Correction;
import ome.xml.model.enums.DetectorType;
import ome.xml.model.enums.DimensionOrder;
import ome.xml.model.enums.EnumerationException;
import ome.xml.model.enums.ExperimentType;
import ome.xml.model.enums.FilamentType;
import ome.xml.model.enums.FillRule;
import ome.xml.model.enums.FilterType;
import ome.xml.model.enums.FontFamily;
import ome.xml.model.enums.FontStyle;
import ome.xml.model.enums.IlluminationType;
import ome.xml.model.enums.Immersion;
import ome.xml.model.enums.LaserMedium;
import ome.xml.model.enums.LaserType;
import ome.xml.model.enums.LineCap;
import ome.xml.model.enums.Marker;
import ome.xml.model.enums.Medium;
import ome.xml.model.enums.MicrobeamManipulationType;
import ome.xml.model.enums.MicroscopeType;
import ome.xml.model.enums.NamingConvention;
import ome.xml.model.enums.PixelType;
import ome.xml.model.enums.Pulse;
import ome.xml.model.enums.handlers.AcquisitionModeEnumHandler;
import ome.xml.model.enums.handlers.ArcTypeEnumHandler;
import ome.xml.model.enums.handlers.BinningEnumHandler;
import ome.xml.model.enums.handlers.CompressionEnumHandler;
import ome.xml.model.enums.handlers.ContrastMethodEnumHandler;
import ome.xml.model.enums.handlers.CorrectionEnumHandler;
import ome.xml.model.enums.handlers.DetectorTypeEnumHandler;
import ome.xml.model.enums.handlers.DimensionOrderEnumHandler;
import ome.xml.model.enums.handlers.ExperimentTypeEnumHandler;
import ome.xml.model.enums.handlers.FilamentTypeEnumHandler;
import ome.xml.model.enums.handlers.FillRuleEnumHandler;
import ome.xml.model.enums.handlers.FilterTypeEnumHandler;
import ome.xml.model.enums.handlers.FontFamilyEnumHandler;
import ome.xml.model.enums.handlers.FontStyleEnumHandler;
import ome.xml.model.enums.handlers.IlluminationTypeEnumHandler;
import ome.xml.model.enums.handlers.ImmersionEnumHandler;
import ome.xml.model.enums.handlers.LaserMediumEnumHandler;
import ome.xml.model.enums.handlers.LaserTypeEnumHandler;
import ome.xml.model.enums.handlers.LineCapEnumHandler;
import ome.xml.model.enums.handlers.MarkerEnumHandler;
import ome.xml.model.enums.handlers.MediumEnumHandler;
import ome.xml.model.enums.handlers.MicrobeamManipulationTypeEnumHandler;
import ome.xml.model.enums.handlers.MicroscopeTypeEnumHandler;
import ome.xml.model.enums.handlers.NamingConventionEnumHandler;
import ome.xml.model.enums.handlers.PixelTypeEnumHandler;
import ome.xml.model.enums.handlers.PulseEnumHandler;

/**
 * Abstract superclass of all biological file format readers.
 *
 * <dl><dt><b>Source code:</b></dt>
 * <dd><a href="http://trac.openmicroscopy.org.uk/ome/browser/bioformats.git/components/bio-formats/src/loci/formats/FormatReader.java">Trac</a>,
 * <a href="http://git.openmicroscopy.org/?p=bioformats.git;a=blob;f=components/bio-formats/src/loci/formats/FormatReader.java;hb=HEAD">Gitweb</a></dd></dl>
 */
public abstract class FormatReader extends FormatHandler
  implements IFormatReader
{

  // -- Constants --

  /** Default thumbnail width and height. */
  protected static final int THUMBNAIL_DIMENSION = 128;

  // -- Fields --

  /** Current file. */
  protected RandomAccessInputStream in;

  /** Hashtable containing metadata key/value pairs. */
  protected Hashtable<String, Object> metadata;

  /** The number of the current series. */
  protected int coreIndex = 0;

  /** The number of the current series (non flat). */
  protected int series = 0;

  /** Core metadata values. */
  protected List<CoreMetadata> core;

  /** The number of the current resolution. */
  protected int resolution = 0;

  /** Whether or not resolutions are flattened. */
  protected boolean flattenedResolutions = true;

  /**
   * Whether the file extension matching one of the reader's suffixes
   * is necessary to identify the file as an instance of this format.
   */
  protected boolean suffixNecessary = true;

  /**
   * Whether the file extension matching one of the reader's suffixes
   * is sufficient to identify the file as an instance of this format.
   */
  protected boolean suffixSufficient = true;

  /** Whether this format supports multi-file datasets. */
  protected boolean hasCompanionFiles = false;

  /** Short description of the structure of the dataset. */
  protected String datasetDescription = "Single file";

  /** Whether or not to normalize float data. */
  protected boolean normalizeData;

  /** Whether or not to filter out invalid metadata. */
  protected boolean filterMetadata;

  /** Whether or not to save proprietary metadata in the MetadataStore. */
  protected boolean saveOriginalMetadata = false;

  /** Whether or not MetadataStore sets C = 3 for indexed color images. */
  protected boolean indexedAsRGB = false;

  /** Whether or not to group multi-file formats. */
  protected boolean group = true;

  /** List of domains in which this format is used. */
  protected String[] domains = new String[0];

  /**
   * Current metadata store. Should never be accessed directly as the
   * semantics of {@link #getMetadataStore()} prevent "null" access.
   */
  protected MetadataStore metadataStore = new DummyMetadata();

  /** Metadata parsing options. */
  protected MetadataOptions metadataOptions = new DefaultMetadataOptions();

  private ServiceFactory factory;
  private OMEXMLService service;

  // -- Constructors --

  /** Constructs a format reader with the given name and default suffix. */
  public FormatReader(String format, String suffix) { super(format, suffix); }

  /** Constructs a format reader with the given name and default suffixes. */
  public FormatReader(String format, String[] suffixes) {
    super(format, suffixes);
  }

  // -- Internal FormatReader API methods --

  /**
   * Initializes the given file (parsing header information, etc.).
   * Most subclasses should override this method to perform
   * initialization operations such as parsing metadata.
   *
   * @throws FormatException if a parsing error occurs processing the file.
   * @throws IOException if an I/O error occurs processing the file
   */
  protected void initFile(String id) throws FormatException, IOException {
    LOGGER.debug("{}.initFile({})", this.getClass().getName(), id);
    if (currentId != null) {
      String[] s = getUsedFiles();
      for (int i=0; i<s.length; i++) {
        if (id.equals(s[i])) return;
      }
    }

    coreIndex = 0;
    series = 0;
    close();
    currentId = id;
    metadata = new Hashtable<String, Object>();

    core = new ArrayList<CoreMetadata>();
    CoreMetadata core0 = new CoreMetadata();
    core.add(core0);
    core0.orderCertain = true;

    // reinitialize the MetadataStore
    // NB: critical for metadata conversion to work properly!
    getMetadataStore().createRoot();
  }

  /** Returns true if the given file name is in the used files list. */
  protected boolean isUsedFile(String file) {
    String[] usedFiles = getUsedFiles();
    for (String used : usedFiles) {
      if (used.equals(file)) return true;
      String path = new Location(file).getAbsolutePath();
      if (used.equals(path)) return true;
    }
    return false;
  }

  /** Adds an entry to the specified Hashtable. */
  protected void addMeta(String key, Object value,
    Hashtable<String, Object> meta)
  {
    if (key == null || value == null || !isMetadataCollected()) {
      return;
    }

    key = key.trim();

    boolean string = value instanceof String || value instanceof Character;
    boolean simple = string ||
      value instanceof Number ||
      value instanceof Boolean;

    // string value, if passed in value is a string
    String val = string ? String.valueOf(value) : null;

    if (filterMetadata ||
      (saveOriginalMetadata && (getMetadataStore() instanceof OMEXMLMetadata)))
    {
      // filter out complex data types
      if (!simple) return;

      // verify key & value are reasonable length
      int maxLen = 8192;
      if (key.length() > maxLen) return;
      if (string && val.length() > maxLen) return;

      // remove all non-printable characters
      key = DataTools.sanitize(key);
      if (string) val = DataTools.sanitize(val);

      // verify key contains at least one alphabetic character
      if (!key.matches(".*[a-zA-Z].*")) return;

      // remove &lt;, &gt; and &amp; to prevent XML parsing errors
      String[] invalidSequences = new String[] {
        "&lt;", "&gt;", "&amp;", "<", ">", "&"
      };
      for (int i=0; i<invalidSequences.length; i++) {
        key = key.replaceAll(invalidSequences[i], "");
        if (string) val = val.replaceAll(invalidSequences[i], "");
      }

      // verify key & value are not empty
      if (key.length() == 0) return;
      if (string && val.trim().length() == 0) return;

      if (string) value = val;
    }

    meta.put(key, val == null ? value : val);
  }

  /** Adds an entry to the global metadata table. */
  protected void addGlobalMeta(String key, Object value) {
    addMeta(key, value, getGlobalMetadata());
  }

  /** Adds an entry to the global metadata table. */
  protected void addGlobalMeta(String key, boolean value) {
    addGlobalMeta(key, new Boolean(value));
  }

  /** Adds an entry to the global metadata table. */
  protected void addGlobalMeta(String key, byte value) {
    addGlobalMeta(key, new Byte(value));
  }

  /** Adds an entry to the global metadata table. */
  protected void addGlobalMeta(String key, short value) {
    addGlobalMeta(key, new Short(value));
  }

  /** Adds an entry to the global metadata table. */
  protected void addGlobalMeta(String key, int value) {
    addGlobalMeta(key, new Integer(value));
  }

  /** Adds an entry to the global metadata table. */
  protected void addGlobalMeta(String key, long value) {
    addGlobalMeta(key, new Long(value));
  }

  /** Adds an entry to the global metadata table. */
  protected void addGlobalMeta(String key, float value) {
    addGlobalMeta(key, new Float(value));
  }

  /** Adds an entry to the global metadata table. */
  protected void addGlobalMeta(String key, double value) {
    addGlobalMeta(key, new Double(value));
  }

  /** Adds an entry to the global metadata table. */
  protected void addGlobalMeta(String key, char value) {
    addGlobalMeta(key, new Character(value));
  }

  /** Gets a value from the global metadata table. */
  protected Object getGlobalMeta(String key) {
    return metadata.get(key);
  }

  /** Adds an entry to the metadata table for the current series. */
  protected void addSeriesMeta(String key, Object value) {
    addMeta(key, value, core.get(getCoreIndex()).seriesMetadata);
  }

  /** Adds an entry to the metadata table for the current series. */
  protected void addSeriesMeta(String key, boolean value) {
    addSeriesMeta(key, new Boolean(value));
  }

  /** Adds an entry to the metadata table for the current series. */
  protected void addSeriesMeta(String key, byte value) {
    addSeriesMeta(key, new Byte(value));
  }

  /** Adds an entry to the metadata table for the current series. */
  protected void addSeriesMeta(String key, short value) {
    addSeriesMeta(key, new Short(value));
  }

  /** Adds an entry to the metadata table for the current series. */
  protected void addSeriesMeta(String key, int value) {
    addSeriesMeta(key, new Integer(value));
  }

  /** Adds an entry to the metadata table for the current series. */
  protected void addSeriesMeta(String key, long value) {
    addSeriesMeta(key, new Long(value));
  }

  /** Adds an entry to the metadata table for the current series. */
  protected void addSeriesMeta(String key, float value) {
    addSeriesMeta(key, new Float(value));
  }

  /** Adds an entry to the metadata table for the current series. */
  protected void addSeriesMeta(String key, double value) {
    addSeriesMeta(key, new Double(value));
  }

  /** Adds an entry to the metadata table for the current series. */
  protected void addSeriesMeta(String key, char value) {
    addSeriesMeta(key, new Character(value));
  }

  /** Gets an entry from the metadata table for the current series. */
  protected Object getSeriesMeta(String key) {
    return core.get(getCoreIndex()).seriesMetadata.get(key);
  }

  /** Reads a raw plane from disk. */
  protected byte[] readPlane(RandomAccessInputStream s, int x, int y,
    int w, int h, byte[] buf) throws IOException
  {
    return readPlane(s, x, y, w, h, 0, buf);
  }

  /** Reads a raw plane from disk. */
  protected byte[] readPlane(RandomAccessInputStream s, int x, int y,
    int w, int h, int scanlinePad, byte[] buf) throws IOException
  {
    int c = getRGBChannelCount();
    int bpp = FormatTools.getBytesPerPixel(getPixelType());
    if (x == 0 && y == 0 && w == getSizeX() && h == getSizeY() &&
      scanlinePad == 0)
    {
      s.read(buf);
    }
    else if (x == 0 && w == getSizeX() && scanlinePad == 0) {
      if (isInterleaved()) {
        s.skipBytes(y * w * bpp * c);
        s.read(buf, 0, h * w * bpp * c);
      }
      else {
        int rowLen = w * bpp;
        for (int channel=0; channel<c; channel++) {
          s.skipBytes(y * rowLen);
          s.read(buf, channel * h * rowLen, h * rowLen);
          if (channel < c - 1) {
            // no need to skip bytes after reading final channel
            s.skipBytes((getSizeY() - y - h) * rowLen);
          }
        }
      }
    }
    else {
      int scanlineWidth = getSizeX() + scanlinePad;
      if (isInterleaved()) {
        s.skipBytes(y * scanlineWidth * bpp * c);
        for (int row=0; row<h; row++) {
          s.skipBytes(x * bpp * c);
          s.read(buf, row * w * bpp * c, w * bpp * c);
          if (row < h - 1) {
            // no need to skip bytes after reading final row
            s.skipBytes(bpp * c * (scanlineWidth - w - x));
          }
        }
      }
      else {
        for (int channel=0; channel<c; channel++) {
          s.skipBytes(y * scanlineWidth * bpp);
          for (int row=0; row<h; row++) {
            s.skipBytes(x * bpp);
            s.read(buf, channel * w * h * bpp + row * w * bpp, w * bpp);
            if (row < h - 1 || channel < c - 1) {
              // no need to skip bytes after reading final row of final channel
              s.skipBytes(bpp * (scanlineWidth - w - x));
            }
          }
          if (channel < c - 1) {
            // no need to skip bytes after reading final channel
            s.skipBytes(scanlineWidth * bpp * (getSizeY() - y - h));
          }
        }
      }
    }
    return buf;
  }

  /** Return a properly configured loci.formats.meta.FilterMetadata. */
  protected MetadataStore makeFilterMetadata() {
    return new FilterMetadata(getMetadataStore(), isMetadataFiltered());
  }

  // -- IMetadataConfigurable API methods --

  /* (non-Javadoc)
   * @see loci.formats.IMetadataConfigurable#getSupportedMetadataLevels()
   */
  public Set<MetadataLevel> getSupportedMetadataLevels() {
    Set<MetadataLevel> supportedLevels = new HashSet<MetadataLevel>();
    supportedLevels.add(MetadataLevel.ALL);
    supportedLevels.add(MetadataLevel.NO_OVERLAYS);
    supportedLevels.add(MetadataLevel.MINIMUM);
    return supportedLevels;
  }

  /* (non-Javadoc)
   * @see loci.formats.IMetadataConfigurable#getMetadataOptions()
   */
  public MetadataOptions getMetadataOptions() {
    return metadataOptions;
  }

  /* (non-Javadoc)
   * @see loci.formats.IMetadataConfigurable#setMetadataOptions(loci.formats.in.MetadataOptions)
   */
  public void setMetadataOptions(MetadataOptions options) {
    this.metadataOptions = options;
  }

  // -- IFormatReader API methods --

  /**
   * Checks if a file matches the type of this format reader.
   * Checks filename suffixes against those known for this format.
   * If the suffix check is inconclusive and the open parameter is true,
   * the file is opened and tested with
   * {@link #isThisType(RandomAccessInputStream)}.
   *
   * @param open If true, and the file extension is insufficient to determine
   *   the file type, the (existing) file is opened for further analysis.
   */
  public boolean isThisType(String name, boolean open) {
    // if file extension ID is insufficient and we can't open the file, give up
    if (!suffixSufficient && !open) return false;

    if (suffixNecessary || suffixSufficient) {
      // it's worth checking the file extension
      boolean suffixMatch = super.isThisType(name);

      // if suffix match is required but it doesn't match, failure
      if (suffixNecessary && !suffixMatch) return false;

      // if suffix matches and that's all we need, green light it
      if (suffixMatch && suffixSufficient) return true;
    }

    // suffix matching was inconclusive; we need to analyze the file contents
    if (!open) return false; // not allowed to open any files
    try {
      RandomAccessInputStream stream = new RandomAccessInputStream(name);
      boolean isThisType = isThisType(stream);
      stream.close();
      return isThisType;
    }
    catch (IOException exc) {
      LOGGER.debug("", exc);
      return false;
    }
  }

  /* @see IFormatReader#isThisType(byte[]) */
  public boolean isThisType(byte[] block) {
    try {
      RandomAccessInputStream stream = new RandomAccessInputStream(block);
      boolean isThisType = isThisType(stream);
      stream.close();
      return isThisType;
    }
    catch (IOException e) {
      LOGGER.debug("", e);
    }
    return false;
  }

  /* @see IFormatReader#isThisType(RandomAccessInputStream) */
  public boolean isThisType(RandomAccessInputStream stream) throws IOException {
    return false;
  }

  /* @see IFormatReader#getImageCount() */
  public int getImageCount() {
    FormatTools.assertId(currentId, true, 1);
    return core.get(getCoreIndex()).imageCount;
  }

  /* @see IFormatReader#isRGB() */
  public boolean isRGB() {
    FormatTools.assertId(currentId, true, 1);
    return core.get(getCoreIndex()).rgb;
  }

  /* @see IFormatReader#getSizeX() */
  public int getSizeX() {
    FormatTools.assertId(currentId, true, 1);
    return core.get(getCoreIndex()).sizeX;
  }

  /* @see IFormatReader#getSizeY() */
  public int getSizeY() {
    FormatTools.assertId(currentId, true, 1);
    return core.get(getCoreIndex()).sizeY;
  }

  /* @see IFormatReader#getSizeZ() */
  public int getSizeZ() {
    FormatTools.assertId(currentId, true, 1);
    return core.get(getCoreIndex()).sizeZ;
  }

  /* @see IFormatReader#getSizeC() */
  public int getSizeC() {
    FormatTools.assertId(currentId, true, 1);
    return core.get(getCoreIndex()).sizeC;
  }

  /* @see IFormatReader#getSizeT() */
  public int getSizeT() {
    FormatTools.assertId(currentId, true, 1);
    return core.get(getCoreIndex()).sizeT;
  }

  /* @see IFormatReader#getPixelType() */
  public int getPixelType() {
    FormatTools.assertId(currentId, true, 1);
    return core.get(getCoreIndex()).pixelType;
  }

  /* @see IFormatReader#getBitsPerPixel() */
  public int getBitsPerPixel() {
    FormatTools.assertId(currentId, true, 1);
    if (core.get(getCoreIndex()).bitsPerPixel == 0) {
      core.get(getCoreIndex()).bitsPerPixel =
        FormatTools.getBytesPerPixel(getPixelType()) * 8;
    }
    return core.get(getCoreIndex()).bitsPerPixel;
  }

  /* @see IFormatReader#getEffectiveSizeC() */
  public int getEffectiveSizeC() {
    // NB: by definition, imageCount == effectiveSizeC * sizeZ * sizeT
    int sizeZT = getSizeZ() * getSizeT();
    if (sizeZT == 0) return 0;
    return getImageCount() / sizeZT;
  }

  /* @see IFormatReader#getRGBChannelCount() */
  public int getRGBChannelCount() {
    int effSizeC = getEffectiveSizeC();
    if (effSizeC == 0) return 0;
    return getSizeC() / effSizeC;
  }

  /* @see IFormatReader#isIndexed() */
  public boolean isIndexed() {
    FormatTools.assertId(currentId, true, 1);
    return core.get(getCoreIndex()).indexed;
  }

  /* @see IFormatReader#isFalseColor() */
  public boolean isFalseColor() {
    FormatTools.assertId(currentId, true, 1);
    return core.get(getCoreIndex()).falseColor;
  }

  /* @see IFormatReader#get8BitLookupTable() */
  public byte[][] get8BitLookupTable() throws FormatException, IOException {
    return null;
  }

  /* @see IFormatReader#get16BitLookupTable() */
  public short[][] get16BitLookupTable() throws FormatException, IOException {
    return null;
  }

  /* @see IFormatReader#getChannelDimLengths() */
  public int[] getChannelDimLengths() {
    FormatTools.assertId(currentId, true, 1);
    if (core.get(getCoreIndex()).cLengths == null) {
      return new int[] {core.get(getCoreIndex()).sizeC};
     }
    return core.get(getCoreIndex()).cLengths;
  }

  /* @see IFormatReader#getChannelDimTypes() */
  public String[] getChannelDimTypes() {
    FormatTools.assertId(currentId, true, 1);
    if (core.get(getCoreIndex()).cTypes == null) {
      return new String[] {FormatTools.CHANNEL};
    }
    return core.get(getCoreIndex()).cTypes;
  }

  /* @see IFormatReader#getThumbSizeX() */
  public int getThumbSizeX() {
    FormatTools.assertId(currentId, true, 1);
    if (core.get(getCoreIndex()).thumbSizeX == 0) {
      int sx = getSizeX();
      int sy = getSizeY();
      int thumbSizeX = 0;
      if (sx < THUMBNAIL_DIMENSION && sy < THUMBNAIL_DIMENSION)
        thumbSizeX = sx;
      else if (sx > sy) thumbSizeX = THUMBNAIL_DIMENSION;
      else if (sy > 0) thumbSizeX = sx * THUMBNAIL_DIMENSION / sy;
      if (thumbSizeX == 0) thumbSizeX = 1;
      return thumbSizeX;
    }
    return core.get(getCoreIndex()).thumbSizeX;
  }

  /* @see IFormatReader#getThumbSizeY() */
  public int getThumbSizeY() {
    FormatTools.assertId(currentId, true, 1);
    if (core.get(getCoreIndex()).thumbSizeY == 0) {
      int sx = getSizeX();
      int sy = getSizeY();
      int thumbSizeY = 1;
      if (sx < THUMBNAIL_DIMENSION && sy < THUMBNAIL_DIMENSION)
        thumbSizeY = sy;
      else if (sy > sx) thumbSizeY = THUMBNAIL_DIMENSION;
      else if (sx > 0) thumbSizeY = sy * THUMBNAIL_DIMENSION / sx;
      if (thumbSizeY == 0) thumbSizeY = 1;
      return thumbSizeY;
    }
    return core.get(getCoreIndex()).thumbSizeY;
  }

  /* @see IFormatReader.isLittleEndian() */
  public boolean isLittleEndian() {
    FormatTools.assertId(currentId, true, 1);
    return core.get(getCoreIndex()).littleEndian;
  }

  /* @see IFormatReader#getDimensionOrder() */
  public String getDimensionOrder() {
    FormatTools.assertId(currentId, true, 1);
    return core.get(getCoreIndex()).dimensionOrder;
  }

  /* @see IFormatReader#isOrderCertain() */
  public boolean isOrderCertain() {
    FormatTools.assertId(currentId, true, 1);
    return core.get(getCoreIndex()).orderCertain;
  }

  /* @see IFormatReader#isThumbnailSeries() */
  public boolean isThumbnailSeries() {
    FormatTools.assertId(currentId, true, 1);
    return core.get(getCoreIndex()).thumbnail;
  }

  /* @see IFormatReader#isInterleaved() */
  public boolean isInterleaved() {
    return isInterleaved(0);
  }

  /* @see IFormatReader#isInterleaved(int) */
  public boolean isInterleaved(int subC) {
    FormatTools.assertId(currentId, true, 1);
    return core.get(getCoreIndex()).interleaved;
  }

  /* @see IFormatReader#openBytes(int) */
  public byte[] openBytes(int no) throws FormatException, IOException {
    return openBytes(no, 0, 0, getSizeX(), getSizeY());
  }

  /* @see IFormatReader#openBytes(int, byte[]) */
  public byte[] openBytes(int no, byte[] buf)
    throws FormatException, IOException
  {
    return openBytes(no, buf, 0, 0, getSizeX(), getSizeY());
  }

  /* @see IFormatReader#openBytes(int, int, int, int, int) */
  public byte[] openBytes(int no, int x, int y, int w, int h)
    throws FormatException, IOException
  {
    int ch = getRGBChannelCount();
    int bpp = FormatTools.getBytesPerPixel(getPixelType());
    byte[] newBuffer;
    try {
      newBuffer = DataTools.allocate(w, h, ch, bpp);
    }
    catch (IllegalArgumentException e) {
      throw new FormatException("Image plane too large. Only 2GB of data can " +
        "be extracted at one time. You can workaround the problem by opening " +
        "the plane in tiles; for further details, see: " +
        "http://www.openmicroscopy.org/site/support/faq/bio-formats/" +
        "i-see-an-outofmemory-or-negativearraysize-error-message-when-" +
        "attempting-to-open-an-svs-or-jpeg-2000-file.-what-does-this-mean", e);
    }
    return openBytes(no, newBuffer, x, y, w, h);
  }

  /* @see IFormatReader#openBytes(int, byte[], int, int, int, int) */
  public abstract byte[] openBytes(int no, byte[] buf, int x, int y,
    int w, int h) throws FormatException, IOException;

  /* @see IFormatReader#openPlane(int, int, int, int, int int) */
  public Object openPlane(int no, int x, int y, int w, int h)
    throws FormatException, IOException
  {
    // NB: Readers use byte arrays by default as the native type.
    return openBytes(no, x, y, w, h);
  }

  /* @see IFormatReader#openThumbBytes(int) */
  public byte[] openThumbBytes(int no) throws FormatException, IOException {
    FormatTools.assertId(currentId, true, 1);
    return FormatTools.openThumbBytes(this, no);
  }

  /* @see IFormatReader#close(boolean) */
  public void close(boolean fileOnly) throws IOException {
    if (in != null) in.close();
    if (!fileOnly) {
      in = null;
      currentId = null;
      resolution = 0;
    }
  }

  /* @see IFormatReader#getSeriesCount() */
  public int getSeriesCount() {
    FormatTools.assertId(currentId, true, 1);
    if (hasFlattenedResolutions()) {
      return core.size();
    }

    return coreIndexToSeries(core.size() - 1) + 1;
  }

  /* @see IFormatReader#setSeries(int) */
  public void setSeries(int no) {
    coreIndex = seriesToCoreIndex(no);
    series = no;
    resolution = 0;
  }

  /* @see IFormatReader#getSeries() */
  public int getSeries() {
    return series;
  }

  /* @see IFormatReader#setGroupFiles(boolean) */
  public void setGroupFiles(boolean groupFiles) {
    FormatTools.assertId(currentId, false, 1);
    group = groupFiles;
  }

  /* @see IFormatReader#isGroupFiles() */
  public boolean isGroupFiles() {
    return group;
  }

  /* @see IFormatReader#fileGroupOption(String) */
  public int fileGroupOption(String id)
    throws FormatException, IOException
  {
    return FormatTools.CANNOT_GROUP;
  }

  /* @see IFormatReader#isMetadataComplete() */
  public boolean isMetadataComplete() {
    FormatTools.assertId(currentId, true, 1);
    return core.get(getCoreIndex()).metadataComplete;
  }

  /* @see IFormatReader#setNormalized(boolean) */
  public void setNormalized(boolean normalize) {
    FormatTools.assertId(currentId, false, 1);
    normalizeData = normalize;
  }

  /* @see IFormatReader#isNormalized() */
  public boolean isNormalized() {
    return normalizeData;
  }

  /**
   * @deprecated
   * @see IFormatReader#setMetadataCollected(boolean)
   */
  public void setMetadataCollected(boolean collect) {
    FormatTools.assertId(currentId, false, 1);
    MetadataLevel level = collect ? MetadataLevel.ALL : MetadataLevel.MINIMUM;
    setMetadataOptions(new DefaultMetadataOptions(level));
  }

  /**
   * @deprecated
   * @see IFormatReader#isMetadataCollected()
   */
  public boolean isMetadataCollected() {
    return getMetadataOptions().getMetadataLevel() == MetadataLevel.ALL;
  }

  /* @see IFormatReader#setOriginalMetadataPopulated(boolean) */
  public void setOriginalMetadataPopulated(boolean populate) {
    FormatTools.assertId(currentId, false, 1);
    saveOriginalMetadata = populate;
  }

  /* @see IFormatReader#isOriginalMetadataPopulated() */
  public boolean isOriginalMetadataPopulated() {
    return saveOriginalMetadata;
  }

  /* @see IFormatReader#getUsedFiles() */
  public String[] getUsedFiles() {
    return getUsedFiles(false);
  }

  /* @see IFormatReader#getUsedFiles() */
  public String[] getUsedFiles(boolean noPixels) {
    int oldSeries = getSeries();
    Vector<String> files = new Vector<String>();
    for (int i=0; i<getSeriesCount(); i++) {
      setSeries(i);
      String[] s = getSeriesUsedFiles(noPixels);
      if (s != null) {
        for (String file : s) {
          if (!files.contains(file)) {
            files.add(file);
          }
        }
      }
    }
    setSeries(oldSeries);
    return files.toArray(new String[files.size()]);
  }

  /* @see IFormatReader#getSeriesUsedFiles() */
  public String[] getSeriesUsedFiles() {
    return getSeriesUsedFiles(false);
  }

  /* @see IFormatReader#getSeriesUsedFiles(boolean) */
  public String[] getSeriesUsedFiles(boolean noPixels) {
    return noPixels ? null : new String[] {currentId};
  }

  /* @see IFormatReader#getAdvancedUsedFiles(boolean) */
  public FileInfo[] getAdvancedUsedFiles(boolean noPixels) {
    String[] files = getUsedFiles(noPixels);
    if (files == null) return null;
    FileInfo[] infos = new FileInfo[files.length];
    for (int i=0; i<infos.length; i++) {
      infos[i] = new FileInfo();
      infos[i].filename = files[i];
      infos[i].reader = this.getClass();
      infos[i].usedToInitialize = files[i].endsWith(getCurrentFile());
    }
    return infos;
  }

  /* @see IFormatReader#getAdvancedSeriesUsedFiles(boolean) */
  public FileInfo[] getAdvancedSeriesUsedFiles(boolean noPixels) {
    String[] files = getSeriesUsedFiles(noPixels);
    if (files == null) return null;
    FileInfo[] infos = new FileInfo[files.length];
    for (int i=0; i<infos.length; i++) {
      infos[i] = new FileInfo();
      infos[i].filename = files[i];
      infos[i].reader = this.getClass();
      infos[i].usedToInitialize = files[i].endsWith(getCurrentFile());
    }
    return infos;
  }

  /* @see IFormatReader#getCurrentFile() */
  public String getCurrentFile() {
    return currentId;
  }

  /* @see IFormatReader#getIndex(int, int, int) */
  public int getIndex(int z, int c, int t) {
    FormatTools.assertId(currentId, true, 1);
    return FormatTools.getIndex(this, z, c, t);
  }

  /* @see IFormatReader#getZCTCoords(int) */
  public int[] getZCTCoords(int index) {
    FormatTools.assertId(currentId, true, 1);
    return FormatTools.getZCTCoords(this, index);
  }

  /* @see IFormatReader#getMetadataValue(String) */
  public Object getMetadataValue(String field) {
    FormatTools.assertId(currentId, true, 1);
    return getGlobalMeta(field);
  }

  /* @see IFormatReader#getSeriesMetadataValue(String) */
  public Object getSeriesMetadataValue(String field) {
    FormatTools.assertId(currentId, true, 1);
    return getSeriesMeta(field);
  }

  /* @see IFormatReader#getGlobalMetadata() */
  public Hashtable<String, Object> getGlobalMetadata() {
    FormatTools.assertId(currentId, true, 1);
    return metadata;
  }

  /* @see IFormatReader#getSeriesMetadata() */
  public Hashtable<String, Object> getSeriesMetadata() {
    FormatTools.assertId(currentId, true, 1);
    return core.get(getCoreIndex()).seriesMetadata;
  }

  /** @deprecated */
  public Hashtable<String, Object> getMetadata() {
    FormatTools.assertId(currentId, true, 1);
    Hashtable<String, Object> h =
      new Hashtable<String, Object>(getGlobalMetadata());
    int oldSeries = getSeries();

    IMetadata meta = getMetadataStore() instanceof IMetadata ?
      (IMetadata) getMetadataStore() : null;

    for (int series=0; series<getSeriesCount(); series++) {
      String name = "Series " + series;
      if (meta != null) {
        String realName = meta.getImageName(series);
        if (realName != null && realName.trim().length() != 0) {
          name = realName;
        }
      }
      setSeries(series);
      MetadataTools.merge(getSeriesMetadata(), h, name + " ");
    }
    setSeries(oldSeries);
    return h;
  }

  /* @see IFormatReader#getCoreMetadata() */
  public List<CoreMetadata> getCoreMetadata() {
    FormatTools.assertId(currentId, true, 1);
    return core;
  }

  /* @see IFormatReader#setMetadataFiltered(boolean) */
  public void setMetadataFiltered(boolean filter) {
    FormatTools.assertId(currentId, false, 1);
    filterMetadata = filter;
  }

  /* @see IFormatReader#isMetadataFiltered() */
  public boolean isMetadataFiltered() {
    return filterMetadata;
  }

  /* @see IFormatReader#setMetadataStore(MetadataStore) */
  public void setMetadataStore(MetadataStore store) {
    FormatTools.assertId(currentId, false, 1);
    if (store == null) {
      throw new IllegalArgumentException("Metadata object cannot be null; " +
        "use loci.formats.meta.DummyMetadata instead");
    }
    metadataStore = store;
  }

  /* @see IFormatReader#getMetadataStore() */
  public MetadataStore getMetadataStore() {
    return metadataStore;
  }

  /* @see IFormatReader#getMetadataStoreRoot() */
  public Object getMetadataStoreRoot() {
    FormatTools.assertId(currentId, true, 1);
    return getMetadataStore().getRoot();
  }

  /* @see IFormatReader#getUnderlyingReaders() */
  public IFormatReader[] getUnderlyingReaders() {
    return null;
  }

  /* @see IFormatReader#isSingleFile(String) */
  public boolean isSingleFile(String id) throws FormatException, IOException {
    return true;
  }

  /* @see IFormatReader#getDatasetStructureDescription() */
  public String getDatasetStructureDescription() {
    return datasetDescription;
  }

  /* @see IFormatReader#hasCompanionFiles() */
  public boolean hasCompanionFiles() {
    return hasCompanionFiles;
  }

  /* @see IFormatReader#getPossibleDomains(String) */
  public String[] getPossibleDomains(String id)
    throws FormatException, IOException
  {
    return domains;
  }

  /* @see IFormatReader#getDomains() */
  public String[] getDomains() {
    FormatTools.assertId(currentId, true, 1);
    return domains;
  }

  /* @see IFormatReader#getOptimalTileWidth() */
  public int getOptimalTileWidth() {
    FormatTools.assertId(currentId, true, 1);
    return getSizeX();
  }

  /* @see IFormatReader#getOptimalTileHeight() */
  public int getOptimalTileHeight() {
    FormatTools.assertId(currentId, true, 1);
     int bpp = FormatTools.getBytesPerPixel(getPixelType());
     int maxHeight = (1024 * 1024) / (getSizeX() * getRGBChannelCount() * bpp);
     return (int) Math.min(maxHeight, getSizeY());
  }

  // -- Sub-resolution API methods --

  public int seriesToCoreIndex(int series)
  {
    if (hasFlattenedResolutions()) {
      // coreIndex and series are identical
      if (series < 0 || series >= core.size()) {
        throw new IllegalArgumentException("Invalid series: " + series);
      }
      return series;
    }

    // Use corresponding coreIndex
    if (this.series == series) {
      return coreIndex - resolution;
    }

    int index = 0;

    for (int i = 0; i < series && index < core.size(); i++) {
      if (core.get(i) != null)
        index += core.get(index).resolutionCount;
      else
        throw new IllegalArgumentException("Invalid series (null core["+i+"]: " + series);
    }

    if (index < 0 || index >= core.size()) {
      throw new IllegalArgumentException("Invalid series: " + series + "  index="+index);
    }

    return index;
  }

  public int coreIndexToSeries(int index)
  {
    if (index < 0 || index >= core.size()) {
      throw new IllegalArgumentException("Invalid index: " + index);
    }

    if (hasFlattenedResolutions()) {
      // coreIndex and series are identical
      return index;
    }

    // Use corresponding series
    if (coreIndex == index) {
      return series;
    }

    // Convert from non-flattened coreIndex to flattened series
    int series = 0;
    for (int i=0; i<index;) {
      if (core.get(i) != null) {
        int nextSeries = i + core.get(i).resolutionCount;
      if (index < nextSeries)
        break;
      i = nextSeries;
      } else {
        throw new IllegalArgumentException("Invalid coreIndex (null core["+i+"]: " + index);
      }
      series++;
    }
    return series;
  }

  /* @see IFormatReader#getResolutionCount() */
  public int getResolutionCount() {
    FormatTools.assertId(currentId, true, 1);

<<<<<<< HEAD
    return core.get(seriesToCoreIndex(getSeries())).resolutionCount;
=======
    if (hasFlattenedResolutions()) {
      return 1;
    }

    return core[seriesToCoreIndex(getSeries())].resolutionCount;
>>>>>>> cda1fe4d
  }

  /* @see IFormatReader#setResolution(int) */
  public void setResolution(int no) {
    if (no < 0 || no >= getResolutionCount()) {
      throw new IllegalArgumentException("Invalid resolution: " + no);
    }
    coreIndex = seriesToCoreIndex(getSeries()) + no;
    resolution = no;
  }

  /* @see IFormatReader#getResolution() */
  public int getResolution() {
    return resolution;
  }

  /* @see IFormatReader#hasFlattenedResolutions */
  public boolean hasFlattenedResolutions() {
    return flattenedResolutions;
  }

  /* @see IFormatReader#setFlattenedResolutions(boolean) */
  public void setFlattenedResolutions(boolean flattened) {
    FormatTools.assertId(currentId, false, 1);
    flattenedResolutions = flattened;
  }

  public int getCoreIndex() {
    return coreIndex;
  }

  /* @see IFormatHandler#setCoreIndex(int) */
  public void setCoreIndex(int no) {
    if (no < 0 || no >= core.size()) {
      throw new IllegalArgumentException("Invalid series: " + no);
    }
    coreIndex = no;
    series = coreIndexToSeries(no);
  }
  // -- IFormatHandler API methods --

  /* @see IFormatHandler#isThisType(String) */
  @Override
  public boolean isThisType(String name) {
    // if necessary, open the file for further analysis
    return isThisType(name, true);
  }

  /* @see IFormatHandler#setId(String) */
  public void setId(String id) throws FormatException, IOException {
    if (!id.equals(currentId)) {
      initFile(id);

      if (saveOriginalMetadata) {
        MetadataStore store = getMetadataStore();
        if (store instanceof OMEXMLMetadata) {
          try {
            if (factory == null) factory = new ServiceFactory();
            if (service == null) {
              service = factory.getInstance(OMEXMLService.class);
            }

            Hashtable<String, Object> allMetadata =
              new Hashtable<String, Object>();
            allMetadata.putAll(metadata);

            for (int series=0; series<getSeriesCount(); series++) {
              String name = "Series " + series;
              try {
                String realName = ((IMetadata) store).getImageName(series);
                if (realName != null && realName.trim().length() != 0) {
                  name = realName;
                }
              }
              catch (Exception e) { }
              setSeries(series);
              MetadataTools.merge(getSeriesMetadata(), allMetadata, name + " ");
            }
            setSeries(0);

            service.populateOriginalMetadata(
              (OMEXMLMetadata) store, allMetadata);
          }
          catch (DependencyException e) {
            LOGGER.warn("OMEXMLService not available.", e);
          }
        }
      }
    }
  }

  /* @see IFormatHandler#close() */
  public void close() throws IOException {
    close(false);
  }

  // -- Metadata enumeration convenience methods --

  /**
   * Retrieves an {@link ome.xml.model.enums.AcquisitionMode} enumeration
   * value for the given String.
   *
   * @throws ome.xml.model.enums.EnumerationException if an appropriate
   *  enumeration value is not found.
   */
  protected AcquisitionMode getAcquisitionMode(String value)
    throws FormatException
  {
    AcquisitionModeEnumHandler handler = new AcquisitionModeEnumHandler();
    try {
      return (AcquisitionMode) handler.getEnumeration(value);
    }
    catch (EnumerationException e) {
      throw new FormatException("AcquisitionMode creation failed", e);
    }
  }

  /**
   * Retrieves an {@link ome.xml.model.enums.ArcType} enumeration
   * value for the given String.
   *
   * @throws ome.xml.model.enums.EnumerationException if an appropriate
   *  enumeration value is not found.
   */
  protected ArcType getArcType(String value) throws FormatException {
    ArcTypeEnumHandler handler = new ArcTypeEnumHandler();
    try {
      return (ArcType) handler.getEnumeration(value);
    }
    catch (EnumerationException e) {
      throw new FormatException("ArcType creation failed", e);
    }
  }

  /**
   * Retrieves an {@link ome.xml.model.enums.Binning} enumeration
   * value for the given String.
   *
   * @throws ome.xml.model.enums.EnumerationException if an appropriate
   *  enumeration value is not found.
   */
  protected Binning getBinning(String value) throws FormatException {
    BinningEnumHandler handler = new BinningEnumHandler();
    try {
      return (Binning) handler.getEnumeration(value);
    }
    catch (EnumerationException e) {
      throw new FormatException("Binning creation failed", e);
    }
  }
  /**
   * Retrieves an {@link ome.xml.model.enums.Compression} enumeration
   * value for the given String.
   *
   * @throws ome.xml.model.enums.EnumerationException if an appropriate
   *  enumeration value is not found.
   */
  protected Compression getCompression(String value) throws FormatException {
    CompressionEnumHandler handler = new CompressionEnumHandler();
    try {
      return (Compression) handler.getEnumeration(value);
    }
    catch (EnumerationException e) {
      throw new FormatException("Compression creation failed", e);
    }
  }
  /**
   * Retrieves an {@link ome.xml.model.enums.ContrastMethod} enumeration
   * value for the given String.
   *
   * @throws ome.xml.model.enums.EnumerationException if an appropriate
   *  enumeration value is not found.
   */
  protected ContrastMethod getContrastMethod(String value)
    throws FormatException
  {
    ContrastMethodEnumHandler handler = new ContrastMethodEnumHandler();
    try {
      return (ContrastMethod) handler.getEnumeration(value);
    }
    catch (EnumerationException e) {
      throw new FormatException("ContrastMethod creation failed", e);
    }
  }
  /**
   * Retrieves an {@link ome.xml.model.enums.Correction} enumeration
   * value for the given String.
   *
   * @throws ome.xml.model.enums.EnumerationException if an appropriate
   *  enumeration value is not found.
   */
  protected Correction getCorrection(String value) throws FormatException {
    CorrectionEnumHandler handler = new CorrectionEnumHandler();
    try {
      return (Correction) handler.getEnumeration(value);
    }
    catch (EnumerationException e) {
      throw new FormatException("Correction creation failed", e);
    }
  }
  /**
   * Retrieves an {@link ome.xml.model.enums.DetectorType} enumeration
   * value for the given String.
   *
   * @throws ome.xml.model.enums.EnumerationException if an appropriate
   *  enumeration value is not found.
   */
  protected DetectorType getDetectorType(String value) throws FormatException {
    DetectorTypeEnumHandler handler = new DetectorTypeEnumHandler();
    try {
      return (DetectorType) handler.getEnumeration(value);
    }
    catch (EnumerationException e) {
      throw new FormatException("DetectorType creation failed", e);
    }
  }
  /**
   * Retrieves an {@link ome.xml.model.enums.DimensionOrder} enumeration
   * value for the given String.
   *
   * @throws ome.xml.model.enums.EnumerationException if an appropriate
   *  enumeration value is not found.
   */
  protected DimensionOrder getDimensionOrder(String value)
    throws FormatException
  {
    DimensionOrderEnumHandler handler = new DimensionOrderEnumHandler();
    try {
      return (DimensionOrder) handler.getEnumeration(value);
    }
    catch (EnumerationException e) {
      throw new FormatException("DimensionOrder creation failed", e);
    }
  }
  /**
   * Retrieves an {@link ome.xml.model.enums.ExperimentType} enumeration
   * value for the given String.
   *
   * @throws ome.xml.model.enums.EnumerationException if an appropriate
   *  enumeration value is not found.
   */
  protected ExperimentType getExperimentType(String value)
    throws FormatException
  {
    ExperimentTypeEnumHandler handler = new ExperimentTypeEnumHandler();
    try {
      return (ExperimentType) handler.getEnumeration(value);
    }
    catch (EnumerationException e) {
      throw new FormatException("ExperimentType creation failed", e);
    }
  }
  /**
   * Retrieves an {@link ome.xml.model.enums.FilamentType} enumeration
   * value for the given String.
   *
   * @throws ome.xml.model.enums.EnumerationException if an appropriate
   *  enumeration value is not found.
   */
  protected FilamentType getFilamentType(String value) throws FormatException {
    FilamentTypeEnumHandler handler = new FilamentTypeEnumHandler();
    try {
      return (FilamentType) handler.getEnumeration(value);
    }
    catch (EnumerationException e) {
      throw new FormatException("FilamentType creation failed", e);
    }
  }
  /**
   * Retrieves an {@link ome.xml.model.enums.FillRule} enumeration
   * value for the given String.
   *
   * @throws ome.xml.model.enums.EnumerationException if an appropriate
   *  enumeration value is not found.
   */
  protected FillRule getFillRule(String value) throws FormatException {
    FillRuleEnumHandler handler = new FillRuleEnumHandler();
    try {
      return (FillRule) handler.getEnumeration(value);
    }
    catch (EnumerationException e) {
      throw new FormatException("FillRule creation failed", e);
    }
  }
  /**
   * Retrieves an {@link ome.xml.model.enums.FilterType} enumeration
   * value for the given String.
   *
   * @throws ome.xml.model.enums.EnumerationException if an appropriate
   *  enumeration value is not found.
   */
  protected FilterType getFilterType(String value) throws FormatException {
    FilterTypeEnumHandler handler = new FilterTypeEnumHandler();
    try {
      return (FilterType) handler.getEnumeration(value);
    }
    catch (EnumerationException e) {
      throw new FormatException("FilterType creation failed", e);
    }
  }
  /**
   * Retrieves an {@link ome.xml.model.enums.FontFamily} enumeration
   * value for the given String.
   *
   * @throws ome.xml.model.enums.EnumerationException if an appropriate
   *  enumeration value is not found.
   */
  protected FontFamily getFontFamily(String value) throws FormatException {
    FontFamilyEnumHandler handler = new FontFamilyEnumHandler();
    try {
      return (FontFamily) handler.getEnumeration(value);
    }
    catch (EnumerationException e) {
      throw new FormatException("FontFamily creation failed", e);
    }
  }
  /**
   * Retrieves an {@link ome.xml.model.enums.FontStyle} enumeration
   * value for the given String.
   *
   * @throws ome.xml.model.enums.EnumerationException if an appropriate
   *  enumeration value is not found.
   */
  protected FontStyle getFontStyle(String value) throws FormatException {
    FontStyleEnumHandler handler = new FontStyleEnumHandler();
    try {
      return (FontStyle) handler.getEnumeration(value);
    }
    catch (EnumerationException e) {
      throw new FormatException("FontStyle creation failed", e);
    }
  }
  /**
   * Retrieves an {@link ome.xml.model.enums.IlluminationType} enumeration
   * value for the given String.
   *
   * @throws ome.xml.model.enums.EnumerationException if an appropriate
   *  enumeration value is not found.
   */
  protected IlluminationType getIlluminationType(String value)
    throws FormatException
  {
    IlluminationTypeEnumHandler handler = new IlluminationTypeEnumHandler();
    try {
      return (IlluminationType) handler.getEnumeration(value);
    }
    catch (EnumerationException e) {
      throw new FormatException("IlluminationType creation failed", e);
    }
  }
  /**
   * Retrieves an {@link ome.xml.model.enums.Immersion} enumeration
   * value for the given String.
   *
   * @throws ome.xml.model.enums.EnumerationException if an appropriate
   *  enumeration value is not found.
   */
  protected Immersion getImmersion(String value) throws FormatException {
    ImmersionEnumHandler handler = new ImmersionEnumHandler();
    try {
      return (Immersion) handler.getEnumeration(value);
    }
    catch (EnumerationException e) {
      throw new FormatException("Immersion creation failed", e);
    }
  }
  /**
   * Retrieves an {@link ome.xml.model.enums.LaserMedium} enumeration
   * value for the given String.
   *
   * @throws ome.xml.model.enums.EnumerationException if an appropriate
   *  enumeration value is not found.
   */
  protected LaserMedium getLaserMedium(String value) throws FormatException {
    LaserMediumEnumHandler handler = new LaserMediumEnumHandler();
    try {
      return (LaserMedium) handler.getEnumeration(value);
    }
    catch (EnumerationException e) {
      throw new FormatException("LaserMedium creation failed", e);
    }
  }
  /**
   * Retrieves an {@link ome.xml.model.enums.LaserType} enumeration
   * value for the given String.
   *
   * @throws ome.xml.model.enums.EnumerationException if an appropriate
   *  enumeration value is not found.
   */
  protected LaserType getLaserType(String value) throws FormatException {
    LaserTypeEnumHandler handler = new LaserTypeEnumHandler();
    try {
      return (LaserType) handler.getEnumeration(value);
    }
    catch (EnumerationException e) {
      throw new FormatException("LaserType creation failed", e);
    }
  }
  /**
   * Retrieves an {@link ome.xml.model.enums.LineCap} enumeration
   * value for the given String.
   *
   * @throws ome.xml.model.enums.EnumerationException if an appropriate
   *  enumeration value is not found.
   */
  protected LineCap getLineCap(String value) throws FormatException {
    LineCapEnumHandler handler = new LineCapEnumHandler();
    try {
      return (LineCap) handler.getEnumeration(value);
    }
    catch (EnumerationException e) {
      throw new FormatException("LineCap creation failed", e);
    }
  }
  /**
   * Retrieves an {@link ome.xml.model.enums.Marker} enumeration
   * value for the given String.
   *
   * @throws ome.xml.model.enums.EnumerationException if an appropriate
   *  enumeration value is not found.
   */
  protected Marker getMarker(String value) throws FormatException {
    MarkerEnumHandler handler = new MarkerEnumHandler();
    try {
      return (Marker) handler.getEnumeration(value);
    }
    catch (EnumerationException e) {
      throw new FormatException("Marker creation failed", e);
    }
  }
  /**
   * Retrieves an {@link ome.xml.model.enums.Medium} enumeration
   * value for the given String.
   *
   * @throws ome.xml.model.enums.EnumerationException if an appropriate
   *  enumeration value is not found.
   */
  protected Medium getMedium(String value) throws FormatException {
    MediumEnumHandler handler = new MediumEnumHandler();
    try {
      return (Medium) handler.getEnumeration(value);
    }
    catch (EnumerationException e) {
      throw new FormatException("Medium creation failed", e);
    }
  }
  /**
   * Retrieves an {@link ome.xml.model.enums.MicrobeamManipulationType}
   * enumeration value for the given String.
   *
   * @throws ome.xml.model.enums.EnumerationException if an appropriate
   *  enumeration value is not found.
   */
  protected MicrobeamManipulationType getMicrobeamManipulationType(String value)
    throws FormatException
  {
    MicrobeamManipulationTypeEnumHandler handler =
      new MicrobeamManipulationTypeEnumHandler();
    try {
      return (MicrobeamManipulationType) handler.getEnumeration(value);
    }
    catch (EnumerationException e) {
      throw new FormatException("MicrobeamManipulationType creation failed", e);
    }
  }
  /**
   * Retrieves an {@link ome.xml.model.enums.MicroscopeType} enumeration
   * value for the given String.
   *
   * @throws ome.xml.model.enums.EnumerationException if an appropriate
   *  enumeration value is not found.
   */
  protected MicroscopeType getMicroscopeType(String value)
    throws FormatException
  {
    MicroscopeTypeEnumHandler handler = new MicroscopeTypeEnumHandler();
    try {
      return (MicroscopeType) handler.getEnumeration(value);
    }
    catch (EnumerationException e) {
      throw new FormatException("MicroscopeType creation failed", e);
    }
  }
  /**
   * Retrieves an {@link ome.xml.model.enums.NamingConvention} enumeration
   * value for the given String.
   *
   * @throws ome.xml.model.enums.EnumerationException if an appropriate
   *  enumeration value is not found.
   */
  protected NamingConvention getNamingConvention(String value)
    throws FormatException
  {
    NamingConventionEnumHandler handler = new NamingConventionEnumHandler();
    try {
      return (NamingConvention) handler.getEnumeration(value);
    }
    catch (EnumerationException e) {
      throw new FormatException("NamingConvention creation failed", e);
    }
  }
  /**
   * Retrieves an {@link ome.xml.model.enums.PixelType} enumeration
   * value for the given String.
   *
   * @throws ome.xml.model.enums.EnumerationException if an appropriate
   *  enumeration value is not found.
   */
  protected PixelType getPixelType(String value) throws FormatException {
    PixelTypeEnumHandler handler = new PixelTypeEnumHandler();
    try {
      return (PixelType) handler.getEnumeration(value);
    }
    catch (EnumerationException e) {
      throw new FormatException("PixelType creation failed", e);
    }
  }
  /**
   * Retrieves an {@link ome.xml.model.enums.Pulse} enumeration
   * value for the given String.
   *
   * @throws ome.xml.model.enums.EnumerationException if an appropriate
   *  enumeration value is not found.
   */
  protected Pulse getPulse(String value) throws FormatException {
    PulseEnumHandler handler = new PulseEnumHandler();
    try {
      return (Pulse) handler.getEnumeration(value);
    }
    catch (EnumerationException e) {
      throw new FormatException("Pulse creation failed", e);
    }
  }

  protected AffineTransform getRotationTransform(double theta) {
    AffineTransform transform = new AffineTransform();
    transform.setA02(0.0);
    transform.setA12(0.0);
    transform.setA00(Math.cos(theta));
    transform.setA11(Math.cos(theta));
    transform.setA01(Math.sin(theta));
    transform.setA10(-1 * Math.sin(theta));
    return transform;
  }

}<|MERGE_RESOLUTION|>--- conflicted
+++ resolved
@@ -1184,15 +1184,11 @@
   public int getResolutionCount() {
     FormatTools.assertId(currentId, true, 1);
 
-<<<<<<< HEAD
-    return core.get(seriesToCoreIndex(getSeries())).resolutionCount;
-=======
     if (hasFlattenedResolutions()) {
       return 1;
     }
 
-    return core[seriesToCoreIndex(getSeries())].resolutionCount;
->>>>>>> cda1fe4d
+    return core.get(seriesToCoreIndex(getSeries())).resolutionCount;
   }
 
   /* @see IFormatReader#setResolution(int) */
