--- conflicted
+++ resolved
@@ -388,112 +388,4 @@
     return UNKNOWN_AXIS;
   }
 
-<<<<<<< HEAD
-  // -- Main method --
-
-  /** Method for testing pattern guessing logic. */
-  public static void main(String[] args) throws FormatException, IOException {
-    Location file = args.length < 1 ?
-      new Location(System.getProperty("user.dir")).listFiles()[0] :
-      new Location(args[0]);
-    LOGGER.info("File = {}", file.getAbsoluteFile());
-    String pat = FilePattern.findPattern(file);
-    if (pat == null) LOGGER.info("No pattern found.");
-    else {
-      LOGGER.info("Pattern = {}", pat);
-      FilePattern fp = new FilePattern(pat);
-      if (fp.isValid()) {
-        LOGGER.info("Pattern is valid.");
-        String id = fp.getFiles()[0];
-        if (!new Location(id).exists()) {
-          LOGGER.info("File '{}' does not exist.", id);
-        }
-        else {
-          // read dimensional information from first file
-          LOGGER.info("Reading first file ");
-          ImageReader reader = new ImageReader();
-          reader.setId(id);
-          String dimOrder = reader.getDimensionOrder();
-          int sizeZ = reader.getSizeZ();
-          int sizeT = reader.getSizeT();
-          int sizeC = reader.getSizeC();
-          boolean certain = reader.isOrderCertain();
-          reader.close();
-          LOGGER.info("[done]");
-          LOGGER.info("\tdimOrder = {} ({})",
-            dimOrder, certain ? "certain" : "uncertain");
-          LOGGER.info("\tsizeZ = {}", sizeZ);
-          LOGGER.info("\tsizeT = {}", sizeT);
-          LOGGER.info("\tsizeC = {}", sizeC);
-
-          // guess axes
-          AxisGuesser ag = new AxisGuesser(fp,
-            dimOrder, sizeZ, sizeT, sizeC, certain);
-
-          // output results
-          String[] blocks = fp.getBlocks();
-          String[] prefixes = fp.getPrefixes();
-          int[] axes = ag.getAxisTypes();
-          String newOrder = ag.getAdjustedOrder();
-          boolean isCertain = ag.isCertain();
-          LOGGER.info("Axis types:");
-          for (int i=0; i<blocks.length; i++) {
-            String axis;
-            switch (axes[i]) {
-              case Z_AXIS:
-                axis = "Z";
-                break;
-              case T_AXIS:
-                axis = "T";
-                break;
-              case C_AXIS:
-                axis = "C";
-                break;
-              default:
-                axis = "?";
-            }
-            LOGGER.info("\t{}\t{} (prefix = {})",
-              new Object[] {blocks[i], axis, prefixes[i]});
-          }
-          if (!dimOrder.equals(newOrder)) {
-            LOGGER.info("Adjusted dimension order = {} ({})",
-              newOrder, isCertain ? "certain" : "uncertain");
-          }
-        }
-      }
-      else LOGGER.info("Pattern is invalid: {}", fp.getErrorMessage());
-    }
-  }
-
-}
-=======
-}
-
-// -- Notes --
-
-// INPUTS: file pattern, dimOrder, sizeZ, sizeT, sizeC, isCertain
-//
-// 1) Fill in all "known" dimensional axes based on known patterns and
-//    conventions
-//      * known internal axes (ZCT) have isCertain == true
-//      * known dimensional axes have a known pattern or convention
-//    After that, we are left with only unknown slots, which we must guess.
-//
-// 2) First, we decide whether we really "believe" the reader. There is a
-//    special case where we may decide that it got Z and T mixed up:
-//      * if a Z block was found, but not a T block:
-//          if !isOrderCertain, and sizeZ > 1, and sizeT == 1, swap 'em
-//      * else if a T block was found, but not a Z block:
-//          if !isOrderCertain and sizeT > 1, and sizeZ == 1, swap 'em
-//    At this point, we can (have to) trust the internal ordering, and use it
-//    to decide how to fill in the remaining dimensional blocks.
-//
-// 3) Set canBeZ to true iff no Z block is assigned and sizeZ == 1.
-//    Set canBeT to true iff no T block is assigned and sizeT == 1.
-//    Go through the blocks in order from left to right:
-//      * If canBeZ, assign Z and set canBeZ to false.
-//      * If canBeT, assign T and set canBeT to false.
-//      * Otherwise, assign C.
-//
-// OUTPUTS: list of axis assignments, new dimOrder
->>>>>>> 9504b5d5
+}