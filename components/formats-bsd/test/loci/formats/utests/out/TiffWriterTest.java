--- conflicted
+++ resolved
@@ -104,73 +104,9 @@
     int[] channelCounts = {1, 3};
     int[] seriesCounts = {1};
     int[] timeCounts = {1, 5};
-<<<<<<< HEAD
     String[] compressions = {WriterUtilities.COMPRESSION_UNCOMPRESSED, WriterUtilities.COMPRESSION_LZW, WriterUtilities.COMPRESSION_J2K, 
         WriterUtilities.COMPRESSION_J2K_LOSSY, WriterUtilities.COMPRESSION_JPEG};
     return WriterUtilities.getData(tileSizes, channelCounts, seriesCounts, timeCounts, compressions, percentageOfSaveBytesTests);
-=======
-    String[] compressions = {COMPRESSION_UNCOMPRESSED, COMPRESSION_LZW, COMPRESSION_J2K, COMPRESSION_J2K_LOSSY, COMPRESSION_JPEG};
-    return getData(tileSizes, channelCounts, seriesCounts, timeCounts, compressions, percentageOfSaveBytesTests);
-  }
-
-  private Object[][] getData(int[] tileSizes, int[] channelCounts, int[] seriesCounts, int[] timeCounts, String[] compressions, int percentage) {
-    boolean[] booleanValues = {true, false};
-    int compressionPixelTypeSizes = (2 * pixelTypesOther.length) + pixelTypesOther.length - 1 + pixelTypesJ2K.length + 2;
-    int paramSize = tileSizes.length * compressionPixelTypeSizes * 8 * channelCounts.length * seriesCounts.length * timeCounts.length;
-    Object[][] data = new Object[paramSize][];
-    int index = 0;
-    for (int tileSize : tileSizes) {
-      for (boolean endianness : booleanValues) {
-        for (boolean interleaved : booleanValues) {
-          for (int channelCount : channelCounts) {
-            for (int seriesCount : seriesCounts) {
-              for (int timeCount : timeCounts) {
-                for (Boolean bigTiff : booleanValues) {
-                  for (String compression : compressions) {
-                    int[] pixelTypes = pixelTypesOther;
-                    if (compression.equals(COMPRESSION_J2K)) {
-                      pixelTypes = pixelTypesJ2K;
-                    }
-                    if (compression.equals(COMPRESSION_J2K_LOSSY)) {
-                      // Should also allow for double but JPEG 2K compression codec throws null pointer for 64 bitsPerSample
-                      pixelTypes = new int[] {FormatTools.INT8, FormatTools.UINT8, FormatTools.INT16,
-                          FormatTools.UINT16, FormatTools.INT32, FormatTools.UINT32, FormatTools.FLOAT};
-                    }
-                    else if (compression.equals(COMPRESSION_JPEG)) {
-                      // Should be using pixelTypesJPEG however JPEGCodec throws exception: > 8 bit data cannot be compressed with JPEG
-                      pixelTypes = new int[] {FormatTools.INT8, FormatTools.UINT8};
-                    }
-                    for (int pixelType : pixelTypes) {
-                      if (FormatTools.getBytesPerPixel(pixelType) > 2 &&
-                          (compression.equals(COMPRESSION_J2K) || compression.equals(COMPRESSION_J2K_LOSSY))) {
-                        data[index] = new Object[] {tileSize, endianness, false, channelCount, seriesCount, timeCount, compression, pixelType, bigTiff};
-                      } else {
-                        data[index] = new Object[] {tileSize, endianness, interleaved, channelCount, seriesCount, timeCount, compression, pixelType, bigTiff};
-                      }
-                      index ++;
-                    }
-                  }
-                }
-              }
-            }
-          }
-        }
-      }
-    }
-
-    // Return a subset of tests if a percentage is selected
-    if (percentage > 0 && percentage < 100) {
-      int numTests = (paramSize / 100) * percentage;
-      Object[][] returnSubset = new Object[numTests][];
-      for (int i = 0; i < numTests; i++) {
-        Random rand = new Random();
-        int randIndex = rand.nextInt(paramSize);
-        returnSubset[i] = data[randIndex];
-      }
-      return returnSubset;
-    }
-    return data;
->>>>>>> a88f54d1
   }
 
   @BeforeClass
@@ -456,11 +392,7 @@
 
     File tmp = File.createTempFile("tiffWriterTest_Tiling", ".tiff");
     tmp.deleteOnExit();
-<<<<<<< HEAD
     Plane originalPlane = WriterUtilities.writeImage(tmp, tileSize, littleEndian, interleaved, rgbChannels, seriesCount, sizeT, compression, pixelType, bigTiff);
-=======
-    Plane originalPlane = writeImage(tmp, tileSize, littleEndian, interleaved, rgbChannels, seriesCount, sizeT, compression, pixelType, bigTiff);
->>>>>>> a88f54d1
 
     TiffReader reader = new TiffReader();
     reader.setId(tmp.getAbsolutePath());
@@ -490,11 +422,7 @@
 
     File tmp = File.createTempFile("tiffWriterTest", ".tiff");
     tmp.deleteOnExit();
-<<<<<<< HEAD
     Plane originalPlane = WriterUtilities.writeImage(tmp, tileSize, littleEndian, interleaved, rgbChannels, seriesCount, sizeT, compression, pixelType, bigTiff);
-=======
-    Plane originalPlane = writeImage(tmp, tileSize, littleEndian, interleaved, rgbChannels, seriesCount, sizeT, compression, pixelType, bigTiff);
->>>>>>> a88f54d1
 
     TiffReader reader = new TiffReader();
     reader.setId(tmp.getAbsolutePath());
@@ -504,223 +432,5 @@
     tmp.delete();
     reader.close();
   }
-<<<<<<< HEAD
-=======
-
-  private Plane writeImage(File file, int tileSize, boolean littleEndian, boolean interleaved, int rgbChannels, 
-      int seriesCount, int sizeT, String compression, int pixelType, boolean bigTiff) throws Exception {
-    TiffWriter writer = new TiffWriter();
-    String pixelTypeString = FormatTools.getPixelTypeString(pixelType);
-    writer.setMetadataRetrieve(createMetadata(pixelTypeString, rgbChannels, seriesCount, littleEndian, sizeT));
-    writer.setCompression(compression);
-    writer.setInterleaved(interleaved);
-    writer.setBigTiff(bigTiff);
-    if (tileSize != PLANE_WIDTH) {
-      writer.setTileSizeX(tileSize);
-      writer.setTileSizeY(tileSize);
-    }
-    writer.setId(file.getAbsolutePath());
-
-    int bytes = FormatTools.getBytesPerPixel(pixelType);
-    byte[] plane = getPlane(PLANE_WIDTH, PLANE_HEIGHT, bytes * rgbChannels);
-    Plane originalPlane = new Plane(plane, littleEndian,
-      !writer.isInterleaved(), rgbChannels, FormatTools.getPixelTypeString(pixelType));
-
-    for (int s=0; s<seriesCount; s++) {
-      writer.setSeries(s);
-      for (int t=0; t<sizeT; t++) {
-        writer.saveBytes(t, plane);
-      }
-    }
-
-    writer.close();
-    return originalPlane;
-  }
-
-  private void checkImage(TiffReader reader, Plane originalPlane, boolean interleaved, int rgbChannels, 
-      int seriesCount, int sizeT, String compression) throws FormatException, IOException {
-    for (int s=0; s<reader.getSeriesCount(); s++) {
-      reader.setSeries(s);
-      assertEquals(reader.getSizeC(), rgbChannels);
-      int imageCount = reader.isRGB() ? seriesCount * sizeT : rgbChannels * sizeT * seriesCount;
-      assertEquals(reader.getImageCount(), imageCount);
-      for (int image=0; image<reader.getImageCount(); image++) {
-        byte[] readPlane = reader.openBytes(image);
-        boolean lossy = compression.equals(COMPRESSION_JPEG) || compression.equals(COMPRESSION_J2K_LOSSY);
-        boolean isJ2K = compression.equals(COMPRESSION_J2K) || compression.equals(COMPRESSION_J2K_LOSSY);
-        boolean interleavedDiffs = interleaved || (isJ2K && !interleaved);
-        if (!(lossy || interleavedDiffs)) {
-          Plane newPlane = new Plane(readPlane, reader.isLittleEndian(),
-            !reader.isInterleaved(), reader.getRGBChannelCount(),
-            FormatTools.getPixelTypeString(reader.getPixelType()));
-
-          assert(originalPlane.equals(newPlane));
-        }
-      }
-    }
-  }
-
-  private byte[] getPlane(int width, int height, int bytes) {
-    byte[] plane = new byte[width * height * bytes];
-    for (int i=0; i<plane.length; i++) {
-      plane[i] = (byte) i;
-    }
-    return plane;
-  }
-
-  private IMetadata createMetadata(String pixelType, int rgbChannels,
-      int seriesCount, boolean littleEndian, int sizeT) throws Exception {
-    IMetadata metadata;
-
-    try {
-      ServiceFactory factory = new ServiceFactory();
-      OMEXMLService service = factory.getInstance(OMEXMLService.class);
-      metadata = service.createOMEXMLMetadata();
-    }
-    catch (DependencyException exc) {
-      throw new FormatException("Could not create OME-XML store.", exc);
-    }
-    catch (ServiceException exc) {
-      throw new FormatException("Could not create OME-XML store.", exc);
-    }
-
-    for (int i=0; i<seriesCount; i++) {
-      MetadataTools.populateMetadata(metadata, i, "image #" + i, littleEndian,
-        "XYCZT", pixelType, 160, 160, 1, rgbChannels, sizeT, rgbChannels);
-    }
-
-    return metadata;
-  }
-
-  class Plane {
-    public ByteBuffer backingBuffer;
-    public boolean rgbPlanar;
-    public int rgbChannels;
-    public String pixelType;
-
-    public Plane(byte[] buffer, boolean littleEndian, boolean planar,
-      int rgbChannels, String pixelType)
-    {
-      backingBuffer = ByteBuffer.wrap(buffer);
-      backingBuffer.order(
-        littleEndian ? ByteOrder.LITTLE_ENDIAN : ByteOrder.BIG_ENDIAN);
-      this.rgbPlanar = planar;
-      this.pixelType = pixelType;
-      this.rgbChannels = rgbChannels;
-    }
-
-    public boolean equals(Plane other) {
-      backingBuffer.position(0);
-      other.backingBuffer.position(0);
-
-      int bytes = FormatTools.getBytesPerPixel(pixelType);
-      boolean fp =
-        FormatTools.isFloatingPoint(FormatTools.pixelTypeFromString(pixelType));
-
-      while (backingBuffer.position() < backingBuffer.capacity()) {
-        int otherPos = backingBuffer.position();
-        if (rgbPlanar != other.rgbPlanar) {
-          int channel = -1;
-          int pixel = -1;
-
-          int pos = backingBuffer.position() / bytes;
-          int capacity = backingBuffer.capacity();
-
-          if (rgbPlanar) {
-            pixel = pos % (capacity / (rgbChannels * bytes));
-            channel = pos / (capacity / (rgbChannels * bytes));
-          }
-          else {
-            channel = pos % rgbChannels;
-            pixel = pos / rgbChannels;
-          }
-
-          if (other.rgbPlanar) {
-            otherPos = channel * (capacity / rgbChannels) + pixel * bytes;
-          }
-          else {
-            otherPos = (pixel * rgbChannels + channel) * bytes;
-          }
-        }
-
-        if (otherPos >= other.backingBuffer.capacity()) {
-          break;
-        }
-
-        other.backingBuffer.position(otherPos);
-
-        switch (bytes) {
-          case 1:
-            byte thisB = backingBuffer.get();
-            byte otherB = other.backingBuffer.get();
-
-            if (thisB != otherB) {
-              if (!pixelType.equals(other.pixelType)) {
-                if ((byte) (thisB - 128) != otherB) {
-                  return false;
-                }
-              }
-              else {
-                return false;
-              }
-            }
-            break;
-          case 2:
-            short thisS = backingBuffer.getShort();
-            short otherS = other.backingBuffer.getShort();
-
-            if (thisS != otherS) {
-              if (!pixelType.equals(other.pixelType)) {
-                if ((short) (thisS - 32768) != otherS) {
-                  return false;
-                }
-              }
-              else {
-                return false;
-              }
-            }
-            break;
-          case 4:
-            if (fp) {
-              float thisF = backingBuffer.getFloat();
-              float otherF = other.backingBuffer.getFloat();
-
-              if (Math.abs(thisF - otherF) > Constants.EPSILON) {
-                return false;
-              }
-            }
-            else {
-              int thisI = backingBuffer.getInt();
-              int otherI = other.backingBuffer.getInt();
-
-              if (thisI != otherI) {
-                return false;
-              }
-            }
-            break;
-          case 8:
-            if (fp) {
-              double thisD = backingBuffer.getDouble();
-              double otherD = other.backingBuffer.getDouble();
-
-              if (Math.abs(thisD - otherD) > Constants.EPSILON) {
-                return false;
-              }
-            }
-            else {
-              long thisL = backingBuffer.getLong();
-              long otherL = other.backingBuffer.getLong();
-
-              if (thisL != otherL) {
-                return false;
-              }
-            }
-            break;
-        }
-      }
-
-      return true;
-    }
-  }
->>>>>>> a88f54d1
+
 }