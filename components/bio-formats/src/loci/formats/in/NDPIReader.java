--- conflicted
+++ resolved
@@ -360,25 +360,14 @@
       ms.littleEndian = ifd.isLittleEndian();
       ms.indexed = p == PhotoInterp.RGB_PALETTE &&
         (get8BitLookupTable() != null || get16BitLookupTable() != null);
-<<<<<<< HEAD
-      core[s].imageCount = core[s].sizeZ * core[s].sizeT;
-      core[s].pixelType = ifd.getPixelType();
-      core[s].metadataComplete = true;
-      core[s].interleaved =
-        core[s].sizeX > MAX_SIZE && core[s].sizeY > MAX_SIZE;
-      core[s].falseColor = false;
-      core[s].dimensionOrder = "XYCZT";
-      core[s].thumbnail = s != 0;
-=======
       ms.imageCount = ms.sizeZ * ms.sizeT;
       ms.pixelType = ifd.getPixelType();
       ms.metadataComplete = true;
       ms.interleaved =
-        ms.sizeX > MAX_SIZE || ms.sizeY > MAX_SIZE;
+        ms.sizeX > MAX_SIZE && ms.sizeY > MAX_SIZE;
       ms.falseColor = false;
       ms.dimensionOrder = "XYCZT";
       ms.thumbnail = s != 0;
->>>>>>> fe1a0950
     }
   }
 
