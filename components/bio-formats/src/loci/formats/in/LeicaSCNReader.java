/*
 * #%L
 * OME Bio-Formats package for reading and converting biological file formats.
 * %%
 * Copyright (C) 2005 - 2012 Open Microscopy Environment:
 *   - Board of Regents of the University of Wisconsin-Madison
 *   - Glencoe Software, Inc.
 *   - University of Dundee
 * %%
 * This program is free software: you can redistribute it and/or modify
 * it under the terms of the GNU General Public License as
 * published by the Free Software Foundation, either version 2 of the 
 * License, or (at your option) any later version.
 * 
 * This program is distributed in the hope that it will be useful,
 * but WITHOUT ANY WARRANTY; without even the implied warranty of
 * MERCHANTABILITY or FITNESS FOR A PARTICULAR PURPOSE.  See the
 * GNU General Public License for more details.
 * 
 * You should have received a copy of the GNU General Public 
 * License along with this program.  If not, see
 * <http://www.gnu.org/licenses/gpl-2.0.html>.
 * #L%
 */

package loci.formats.in;

import java.io.IOException;

import java.util.Stack;
import java.util.ArrayList;
import java.util.HashMap;

import org.xml.sax.Attributes;
import org.xml.sax.SAXException;
import org.xml.sax.helpers.DefaultHandler;

import org.slf4j.Logger;
import org.slf4j.LoggerFactory;

import ome.xml.model.enums.IlluminationType;
import ome.xml.model.primitives.NonNegativeInteger;
import ome.xml.model.primitives.PositiveFloat;
import ome.xml.model.primitives.PositiveInteger;
import ome.xml.model.primitives.Timestamp;

import loci.common.RandomAccessInputStream;
import loci.common.xml.XMLTools;
import loci.formats.CoreMetadata;
import loci.formats.MetadataTools;
import loci.formats.FormatException;
import loci.formats.FormatTools;
import loci.formats.meta.MetadataStore;
import loci.formats.tiff.IFD;
import loci.formats.tiff.PhotoInterp;
import loci.formats.tiff.TiffParser;

/**
 * LeicaSCNReader is the file format reader for Leica SCN TIFF files.
 *
 * <dl><dt><b>Source code:</b></dt>
 * <dd><a href="http://trac.openmicroscopy.org.uk/ome/browser/bioformats.git/components/bio-formats/src/loci/formats/in/LeicaSCNReader.java">Trac</a>,
 * <a href="http://git.openmicroscopy.org/?p=bioformats.git;a=blob;f=components/bio-formats/src/loci/formats/in/LeicaSCNReader.java;hb=HEAD">Gitweb</a></dd></dl>
 */

public class LeicaSCNReader extends BaseTiffReader {

  // -- Constants --

  /** Logger for this class. */
  private static final Logger LOGGER =
      LoggerFactory.getLogger(LeicaSCNReader.class);


  // -- Fields --
  LeicaSCNHandler handler;

  // -- Constructor --

  /** Constructs a new LeicaSCN reader. */
  public LeicaSCNReader() {
    super("Leica SCN", new String[] {"scn"});
    domains = new String[] {FormatTools.HISTOLOGY_DOMAIN};
    suffixNecessary = false;
    suffixSufficient = false;
  }

  // -- IFormatReader API methods --

  /* (non-Javadoc)
   * @see loci.formats.FormatReader#isThisType(java.lang.String, boolean)
   */
  @Override
  public boolean isThisType(String name, boolean open) {
    boolean isThisType = super.isThisType(name, open);
    if (isThisType && open) {
      isThisType = false;
      RandomAccessInputStream stream = null;
      try {
        stream = new RandomAccessInputStream(name);
        TiffParser tiffParser = new TiffParser(stream);
        if (!tiffParser.isValidHeader()) {
          isThisType = false;
        } else {
          String imageDescription = tiffParser.getComment();
          if (imageDescription != null) {
            try {
              // Test if XML is valid SCN metadata
              LeicaSCNHandler handler = new LeicaSCNHandler();
              XMLTools.parseXML(imageDescription, handler);
              isThisType = true;
            }
            catch (Exception se) {
              isThisType = false;
            }
          }
        }
      }
      catch (IOException e) {
        LOGGER.debug("I/O exception during isThisType() evaluation.", e);
        isThisType = false;
      }
      finally {
        try {
          if (stream != null) {
            stream.close();
          }
        }
        catch (IOException e) {
          LOGGER.debug("I/O exception during stream closure.", e);
        }
      }
    } else {
      isThisType = false;
    }
    return isThisType;
  }

  private int imageIFD(int no) {
    int s = getCoreIndex();
    LeicaSCNHandler.Image i = handler.imageMap.get(s);

    CoreMetadata ms = core.get(s);
    int[] dims = FormatTools.getZCTCoords(ms.dimensionOrder, ms.sizeZ, ms.imageCount/(ms.sizeZ * ms.sizeT), ms.sizeT, ms.imageCount, no);
    int dz = dims[0];
    int dc = dims[1];
    int dr = getCoreIndex() - i.imageNumStart;

    return i.pixels.dimIFD[dz][dc][dr];
  }


  /**
   * @see loci.formats.IFormatReader#openBytes(int, byte[], int, int, int, int)
   */
  public byte[] openBytes(int no, byte[] buf, int x, int y, int w, int h)
      throws FormatException, IOException
      {
    int ifd = imageIFD(no);

    FormatTools.checkPlaneParameters(this, no, buf.length, x, y, w, h);
    tiffParser.getSamples(ifds.get(ifd), buf, x, y, w, h);
    return buf;
      }

  /* @see loci.formats.IFormatReader#openThumbBytes(int) */
  public byte[] openThumbBytes(int no) throws FormatException, IOException {
    int originalIndex = getCoreIndex();
    LeicaSCNHandler.Image i = handler.imageMap.get(getCoreIndex());

    int thumbseries = i.imageNumStart + i.imageThumbnail;
    setCoreIndex(thumbseries);
    byte[] thumb = FormatTools.openThumbBytes(this, no);
    setCoreIndex(originalIndex);

    return thumb;
  }

  public int getThumbSizeX() {
    int originalIndex = getCoreIndex();
    LeicaSCNHandler.Image i = handler.imageMap.get(getCoreIndex());

    int thumbseries = i.imageNumStart + i.imageThumbnail;
    setCoreIndex(thumbseries);
    int size = super.getThumbSizeX();
    setCoreIndex(originalIndex);

    return size;
  }

  public int getThumbSizeY() {
    int originalIndex = getCoreIndex();
    LeicaSCNHandler.Image i = handler.imageMap.get(getCoreIndex());

    int thumbseries = i.imageNumStart + i.imageThumbnail;
    setCoreIndex(thumbseries);
    int size = super.getThumbSizeY();
    setCoreIndex(originalIndex);

    return size;
  }

  /* @see loci.formats.IFormatReader#close(boolean) */
  public void close(boolean fileOnly) throws IOException {
    super.close(fileOnly);
    handler = null;
    if (!fileOnly) {
    }
  }

  /* @see loci.formats.IFormatReader#getOptimalTileWidth() */
  public int getOptimalTileWidth() {
    FormatTools.assertId(currentId, true, 1);
    try {
      return (int) ifds.get(imageIFD(0)).getTileWidth();
    }
    catch (FormatException e) {
      LOGGER.debug("", e);
    }
    return super.getOptimalTileWidth();
  }

  /* @see loci.formats.IFormatReader#getOptimalTileHeight() */
  public int getOptimalTileHeight() {
    FormatTools.assertId(currentId, true, 1);
    try {
      return (int) ifds.get(imageIFD(0)).getTileLength();
    }
    catch (FormatException e) {
      LOGGER.debug("", e);
    }
    return super.getOptimalTileHeight();
  }

  // -- Internal BaseTiffReader API methods --

  protected void initCoreMetadata(int s) throws FormatException, IOException {
    LeicaSCNHandler.ImageCollection c = handler.collectionMap.get(s);
    LeicaSCNHandler.Image i = handler.imageMap.get(s);

    if (c == null || i == null || !(i.imageNumStart <= s && i.imageNumEnd >= s))
      throw new FormatException("Error setting core metadata for image number " + s);

    // repopulate core metadata
    int r = s-i.imageNumStart; // subresolution
    IFD ifd = ifds.get(i.pixels.dimIFD[0][0][r]);
    PhotoInterp pi = ifd.getPhotometricInterpretation();
    int samples = ifd.getSamplesPerPixel();

<<<<<<< HEAD
    CoreMetadata ms = core.get(s);

    if (s == i.imageNumStart && !hasFlattenedResolutions()) {
      ms.resolutionCount = i.pixels.sizeR;
=======
    if (s == i.imageNumStart) {
      core[s].resolutionCount = i.pixels.sizeR;
>>>>>>> cda1fe4d
    }

    ms.rgb = samples > 1 || pi == PhotoInterp.RGB;
    ms.sizeX = (int) i.pixels.dimSizeX[0][0][r];
    ms.sizeY = (int) i.pixels.dimSizeY[0][0][r];
    ms.sizeZ = (int) i.pixels.sizeZ;
    ms.sizeT = 1;
    ms.sizeC = ms.rgb ? samples : i.pixels.sizeC;

    if ((ifd.getImageWidth() != ms.sizeX) ||
        (ifd.getImageLength() != ms.sizeY))
      throw new FormatException("IFD dimensions do not match XML dimensions for image number " + s + ": x=" + ifd.getImageWidth() + ", " + ms.sizeX + ", y=" + ifd.getImageLength() + ", " + ms.sizeY);

    ms.orderCertain = true;
    ms.littleEndian = ifd.isLittleEndian();
    ms.indexed = (pi == PhotoInterp.RGB_PALETTE &&
        (get8BitLookupTable() != null || get16BitLookupTable() != null));
    ms.imageCount = i.pixels.sizeZ * i.pixels.sizeC;
    ms.pixelType = ifd.getPixelType();
    ms.metadataComplete = true;
    ms.interleaved = false;
    ms.falseColor = false;
    ms.dimensionOrder = i.pixels.dataOrder;
    ms.thumbnail = (i.imageThumbnail == r);
  }

  /* @see loci.formats.BaseTiffReader#initStandardMetadata() */
  protected void initStandardMetadata() throws FormatException, IOException {
    super.initStandardMetadata();

    tiffParser.setDoCaching(true); // Otherwise getComment() doesn't return the comment.

    String imageDescription = tiffParser.getComment();
    handler = new LeicaSCNHandler();
    if (imageDescription != null) {
      try {
        // Test if XML is valid SCN metadata
        XMLTools.parseXML(imageDescription, handler);
      }
      catch (Exception se) {
        throw new FormatException("Failed to parse XML", se);
      }
    }

    int count = handler.count();

    ifds = tiffParser.getIFDs();

    core.clear();
    for (int i=0; i<count; i++) {
      CoreMetadata ms = new CoreMetadata();
      core.add(ms);
      tiffParser.fillInIFD(ifds.get(handler.IFDMap.get(i)));
      initCoreMetadata(i);
    }
    setSeries(0);
  }

  /* @see loci.formats.BaseTiffReader#initMetadataStore() */
  protected void initMetadataStore() throws FormatException {
    super.initMetadataStore();

    MetadataStore store = makeFilterMetadata();

    HashMap<String,String> instruments = new HashMap<String,String>();
    HashMap<String,Integer> instrumentIDs = new HashMap<String,Integer>();
    int instrumentidno = 0;
    HashMap<String,String> objectives = new HashMap<String,String>();
    HashMap<String,Integer> objectiveIDs = new HashMap<String,Integer>();
    int objectiveidno = 0;

    for (int s=0; s<getSeriesCount(); s++) {
      LeicaSCNHandler.ImageCollection c = handler.collectionMap.get(s);
      LeicaSCNHandler.Image i = handler.imageMap.get(s);
      int r = s-i.imageNumStart; // subresolution

      // Leica units are nanometres; convert to µm
      double sizeX = ((double) i.vSizeX) / 1000;
      double sizeY = ((double) i.vSizeY) / 1000;
      double offsetX = ((double) i.vOffsetX) / 1000;
      double offsetY = ((double) i.vOffsetY) / 1000;
      double sizeZ = (double) i.vSpacingZ / 1000;

      store.setPixelsPhysicalSizeX(new PositiveFloat(sizeX/i.pixels.dimSizeX[0][0][r]), s);
      store.setPixelsPhysicalSizeY(new PositiveFloat(sizeY/i.pixels.dimSizeY[0][0][r]), s);
      if (sizeZ > 0) // awful hack to cope with PositiveFloat
        store.setPixelsPhysicalSizeZ(new PositiveFloat(sizeZ), s);

      if (instruments.get(i.devModel) == null) {
        String instrumentID = MetadataTools.createLSID("Instrument", instrumentidno);
        instruments.put(i.devModel, instrumentID);
        instrumentIDs.put(i.devModel, new Integer(instrumentidno));
        store.setInstrumentID(instrumentID, instrumentidno);
        instrumentidno++;
      }

      if (objectives.get(i.devModel+":"+i.objMag) == null) {
        int inst = instrumentIDs.get(i.devModel);
        String objectiveID = MetadataTools.createLSID("Objective", inst, objectiveidno);
        objectives.put(i.devModel+":"+i.objMag, objectiveID);
        objectiveIDs.put(i.devModel+":"+i.objMag, new Integer(objectiveidno));
        store.setObjectiveID(objectiveID, inst, objectiveidno);

        // TODO: Current OME model only allows nominal magnification to be specified as an integer.
        Double mag = Double.parseDouble(i.objMag);
        store.setObjectiveNominalMagnification(new PositiveInteger((int) Math.round(mag)), inst, objectiveidno);
        store.setObjectiveCalibratedMagnification(mag, inst, objectiveidno);
        store.setObjectiveLensNA(new Double(i.illumNA), inst, objectiveidno);
        objectiveidno++;
      }

      store.setImageInstrumentRef(instruments.get(i.devModel), s);
      store.setObjectiveSettingsID(objectives.get(i.devModel+":"+i.objMag), s);
      String channelID = MetadataTools.createLSID("Channel", s);
      store.setChannelID(channelID, s, 0);
      // TODO: Only "brightfield has been seen in example files
      if (i.illumSource.equals("brightfield")) {
        store.setChannelIlluminationType(IlluminationType.TRANSMITTED, s, 0);
      } else {
        store.setChannelIlluminationType(IlluminationType.OTHER, s, 0);
        LOGGER.info("Unknown illumination source " + i.illumSource + "; please report this");
      }

      CoreMetadata ms = core.get(s);

      for (int q=0; q<ms.imageCount; q++) {
        int[] dims = FormatTools.getZCTCoords(ms.dimensionOrder, ms.sizeZ, ms.imageCount/(ms.sizeZ * ms.sizeT), ms.sizeT, ms.imageCount, q);

        store.setPlaneTheZ(new NonNegativeInteger(dims[0]), s, q);
        store.setPlaneTheC(new NonNegativeInteger(dims[1]), s, q);
        store.setPlaneTheT(new NonNegativeInteger(dims[2]), s, q);
        store.setPlanePositionX(offsetX, s, q);
        store.setPlanePositionY(offsetY, s, q);
      }

      store.setImageName(i.name + " (R" + (s-i.imageNumStart) + ")", s);
      store.setImageDescription("Collection " + c.name, s);

      store.setImageAcquisitionDate(new Timestamp(i.creationDate), s);

      // Original metadata...
      addGlobalMeta("collection.name", c.name);
      addGlobalMeta("collection.uuid", c.uuid);
      addGlobalMeta("collection.barcode", c.barcode);
      addGlobalMeta("collection.ocr", c.ocr);
      addGlobalMeta("creationDate", i.creationDate);

      addGlobalMeta("device.model for image #" + s, i.devModel);
      addGlobalMeta("device.version for image #" + s, i.devVersion);
      addGlobalMeta("view.sizeX for image #" + s, i.vSizeX);
      addGlobalMeta("view.sizeY for image #" + s, i.vSizeY);
      addGlobalMeta("view.offsetX for image #" + s, i.vOffsetX);
      addGlobalMeta("view.offsetY for image #" + s, i.vOffsetY);
      addGlobalMeta("view.spacingZ for image #" + s, i.vSpacingZ);
      addGlobalMeta("scanSettings.objectiveSettings.objective for image #" + s, i.objMag);
      addGlobalMeta("scanSettings.illuminationSettings.numericalAperture for image #" + s, i.illumNA);
      addGlobalMeta("scanSettings.illuminationSettings.illuminationSource for image #" + s, i.illumSource);
    }
  }

}

/**
 * SAX handler for parsing XML in Zeiss TIFF files.
 *
 * <dl><dt><b>Source code:</b></dt>
 * <dd><a href="http://trac.openmicroscopy.org.uk/ome/browser/bioformats.git/components/bio-formats/src/loci/formats/in/ZeissTIFFHandler.java">Trac</a>,
 * <a href="http://git.openmicroscopy.org/?p=bioformats.git;a=blob;f=components/bio-formats/src/loci/formats/in/ZeissTIFFHandler.java;hb=HEAD">Gitweb</a></dd></dl>
 *
 * @author Roger Leigh <r.leigh at dundee.ac.uk>
 */
class LeicaSCNHandler extends DefaultHandler {

  // -- Constants --
  /** Logger for this class. */
  private static final Logger LOGGER =
      LoggerFactory.getLogger(LeicaSCNReader.class);

  // -- Fields --
  boolean valid = false;

  public ArrayList<LeicaSCNHandler.ImageCollection> collections;
  public LeicaSCNHandler.ImageCollection currentCollection;
  public LeicaSCNHandler.Image currentImage;
  public LeicaSCNHandler.Dimension currentDimension;
  public int seriesIndex;
  public ArrayList<Integer> IFDMap = new ArrayList<Integer>();
  public ArrayList<ImageCollection> collectionMap = new ArrayList<ImageCollection>();
  public ArrayList<Image> imageMap = new ArrayList<Image>();

  // Stack of XML elements to keep track of placement in the tree.
  public Stack<String> nameStack = new Stack<String>();
  // CDATA text stored while parsing.  Note that this is limited to a
  // single span between two tags, and CDATA with embedded elements is
  // not supported (and not present in the Zeiss TIFF format).
  public String cdata = new String();

  // -- ZeissTIFFHandler API methods --

  LeicaSCNHandler() {
  }

  public String toString()
  {
    String s = new String("TIFF-XML parsing\n");

    return s;
  }

  // -- DefaultHandler API methods --

  public void endElement(String uri,
    String localName,
    String qName) {
    if (!nameStack.empty() && nameStack.peek().equals(qName))
      nameStack.pop();

    if (qName.equals("scn")) {
      // Finalise data.
    }
    else if (qName.equals("collection")) {
      currentCollection = null;
    }
    else if (qName.equals("image")) {
      currentImage.imageNumStart = seriesIndex;
      seriesIndex += currentImage.pixels.sizeR;
      currentImage.imageNumEnd = seriesIndex - 1;
      currentImage = null;
    }
    else if (qName.equals("creationDate")) {
      currentImage.creationDate = cdata;
    }
    else if (qName.equals("device")) {
    }
    else if (qName.equals("pixels")) {
      // Compute size of C, R and Z
      Pixels p = currentImage.pixels;
      int sizeC = 0;
      int sizeR = 0;
      int sizeZ = 0;

      for (Dimension d : p.dims) {
        if (d.c > sizeC)
          sizeC = d.c;
        if (d.r > sizeR)
          sizeR = d.r;
        if (d.z > sizeZ)
          sizeZ = d.z;
      }
      sizeC++;
      sizeR++;
      sizeZ++;

      // Set up storage for all dimensions.
      p.sizeC = sizeC;
      p.sizeR = sizeR;
      p.sizeZ = sizeZ;
      p.dimSizeX = new long[sizeZ][sizeC][sizeR];
      p.dimSizeY = new long[sizeZ][sizeC][sizeR];
      p.dimIFD = new int[sizeZ][sizeC][sizeR];

      for (Dimension d : p.dims) {
        p.dimSizeX[d.z][d.c][d.r] = d.sizeX;
        p.dimSizeY[d.z][d.c][d.r] = d.sizeY;
        p.dimIFD[d.z][d.c][d.r] = d.ifd;
        if (d.r == 0 || currentImage.thumbSizeX > d.sizeX) {
          currentImage.thumbSizeX = d.sizeX;
          currentImage.imageThumbnail = d.r;
        }
      }

      // Dimension ordering indirection (R=image, then Z, then C)
      for (int cr = 0; cr < sizeR; cr++) {
        for (int cc = 0; cc < sizeC; cc++) {
          for (int cz = 0; cz < sizeZ; cz++) {
            IFDMap.add(p.dimIFD[cz][cc][cr]);
            collectionMap.add(currentCollection);
            imageMap.add(currentImage);
          }
        }
      }
    }
    else if (qName.equals("dimension")) {
      currentDimension = null;
    }
    else if (qName.equals("view")) {
    }
    else if (qName.equals("scanSettings")) {
    }
    else if (qName.equals("objectiveSettings")) {
    }
    else if (qName.equals("objective")) {
      currentImage.objMag = cdata;
    }
    else if (qName.equals("illuminationSettings")) {
    }
    else if (qName.equals("numericalAperture")) {
      currentImage.illumNA = cdata;
    }
    else if (qName.equals("illuminationSource")) {
      currentImage.illumSource = cdata;
    } else {
      // Other or unknown tag; will be handled by endElement.
      LOGGER.info("Unknown tag: " + qName);
    }
    cdata = null;

  }

  public void characters(char[] ch,
    int start,
    int length)
  {
    String s = new String(ch, start, length);
    if (cdata == null)
      cdata = s;
    else
      cdata += s;
  }

  public void startElement(String uri, String localName, String qName,
    Attributes attributes) throws SAXException
    {
    cdata = null;

    if (qName.equals("scn")) {
      String ns = attributes.getValue("xmlns");
      if (ns == null) {
        throw new SAXException("Invalid Leica SCN XML");
      }
      if (!(ns.equals("http://www.leica-microsystems.com/scn/2010/03/10") ||
          ns.equals("http://www.leica-microsystems.com/scn/2010/10/01"))) {
        LOGGER.warn("Unknown Leica SCN XML schema: " + ns + "; this file may not be read correctly: please report this");
      }

      valid = true;
      collections = new ArrayList<LeicaSCNHandler.ImageCollection>();
      seriesIndex = 0;
    }

    if (valid == false)
    {
      throw new SAXException("Invalid Leica SCN XML");
    }

    if (qName.equals("collection")) {
      ImageCollection c = new LeicaSCNHandler.ImageCollection(attributes);
      collections.add(c);
      currentCollection = c;
      if (collections.size() != 1)
        throw new SAXException("Invalid Leica SCN XML: Only a single collection is permitted");
    }
    else if (qName.equals("image")) {
      Image i = new LeicaSCNHandler.Image(attributes);
      currentCollection.images.add(i);
      currentImage = i;
    }
    else if (qName.equals("creationDate")) {
    }
    else if (qName.equals("device")) {
      currentImage.devModel = attributes.getValue("model");
      currentImage.devVersion = attributes.getValue("version");
    }
    else if (qName.equals("pixels")) {
      if (currentImage.pixels == null)
        currentImage.pixels = new LeicaSCNHandler.Pixels(attributes);
      else
      {
        throw new SAXException("Invalid Leica SCN XML: Multiple pixels elements for single image");
      }
    }
    else if (qName.equals("dimension")) {
      Dimension d = new Dimension(attributes);
      currentImage.pixels.dims.add(d);
      currentDimension = d;
    }
    else if (qName.equals("view")) {
      currentImage.setView(attributes);
    }
    else if (qName.equals("scanSettings")) {
    }
    else if (qName.equals("objectiveSettings")) {
    }
    else if (qName.equals("objective")) {
    }
    else if (qName.equals("illuminationSettings")) {
    }
    else if (qName.equals("numericalAperture")) {
    }
    else if (qName.equals("illuminationSource")) {
    } else {
      // Other or unknown tag; will be handled by endElement.
    }

    nameStack.push(qName);
    }

  // -- Helper classes and functions --

  int count() {
    return seriesIndex;
  }

  public class ImageCollection
  {
    String name;
    String uuid;
    long sizeX;
    long sizeY;
    String barcode;
    String ocr;

    ArrayList<Image> images;

    ImageCollection(Attributes attrs) {
      String s;
      name = attrs.getValue("name");
      uuid = attrs.getValue("uuid");
      s = attrs.getValue("sizeX");
      if (s != null)
        sizeX = Long.parseLong(s);
      s = attrs.getValue("sizeY");
      if (s != null)
        sizeY = Long.parseLong(s);
      barcode = attrs.getValue("barcode");
      ocr = attrs.getValue("ocr");

      images = new ArrayList<Image>();
    }
  }

  public class Image
  {
    int imageNumStart; // first image number
    int imageNumEnd;   // last image number (subresolutions)
    int imageThumbnail; // image for thumbnailing
    long thumbSizeX;

    String name;
    String uuid;
    String creationDate;
    String devModel; // device model
    String devVersion; // device version
    Pixels pixels; // pixel metadata for each subresolution
    long vSizeX; // view size x (nm)
    long vSizeY; // view size y (nm)
    long vOffsetX; // view offset x (nm?)
    long vOffsetY; // view offset y (nm?)
    long vSpacingZ; // view spacing z (nm?)
    String objMag; // objective magnification
    String illumNA; // illumination NA (why not objective NA?)
    String illumSource; // illumination source

    Image(Attributes attrs) {
      name = attrs.getValue("name");
      uuid = attrs.getValue("uuid");
    }

    void
    setView(Attributes attrs) {
      String s;
      s = attrs.getValue("sizeX");
      if (s != null)
        vSizeX = Long.parseLong(s);
      s = attrs.getValue("sizeY");
      if (s != null)
        vSizeY = Long.parseLong(s);
      s = attrs.getValue("offsetX");
      if (s != null)
        vOffsetX = Long.parseLong(s);
      s = attrs.getValue("offsetY");
      if (s != null)
        vOffsetY = Long.parseLong(s);
      s = attrs.getValue("spacingZ");
      if (s != null)
        vSpacingZ = Long.parseLong(s);
    }
  }

  public class Pixels
  {
    // Set up storage for each resolution and each dimension.  Set main resolution.

    // data order (XYCRZ) [unused; force to XYCZT]
    // sizeX, sizeY
    // sizeZ, sizeC, sizeR [unused; compute from dimensions]
    // firstIFD (number) [unused]
    // dimension->IFD mapping (RZC to sizeX, sizeY, IFD)
    //   use 3 arrays of size C*Z*R

    ArrayList<Dimension> dims = new ArrayList<Dimension>();
    String dataOrder; // Strip subresolutions and add T
    long sizeX;
    long sizeY;
    int sizeZ;
    int sizeC;
    int sizeR;
    int lastIFD;
    long dimSizeX[][][]; // X size for [ZCR]
    long dimSizeY[][][]; // Y size for [ZCR]
    int dimIFD[][][];   // Corresponding IFD for [ZCR]

    Pixels(Attributes attrs) {
      String s;

      dataOrder = "XYCZT"; // Do not get from XML

      // Set main resolution.
      s = attrs.getValue("sizeX");
      if (s != null)
        sizeX = Long.parseLong(s);
      s = attrs.getValue("sizeY");
      if (s != null)
        sizeY = Long.parseLong(s);
    }
  }

  public class Dimension
  {
    // Single image plane for given Z, C, R dimensions
    long sizeX = 0;
    long sizeY = 0;
    int z = 0;
    int c = 0;
    int r = 0;
    int ifd = 0;

    Dimension(Attributes attrs) {
      String s;
      s = attrs.getValue("r");
      if (s != null)
        r = Integer.parseInt(s);
      s = attrs.getValue("z");
      if (s != null)
        z = Integer.parseInt(s);
      s = attrs.getValue("c");
      if (s != null)
        c = Integer.parseInt(s);
      s = attrs.getValue("sizeX");
      if (s != null)
        sizeX = Long.parseLong(s);
      s = attrs.getValue("sizeY");
      if (s != null)
        sizeY = Long.parseLong(s);
      s = attrs.getValue("ifd");
      if (s != null)
        ifd = Integer.parseInt(s);
    }
  }

}
<|MERGE_RESOLUTION|>--- conflicted
+++ resolved
@@ -247,15 +247,10 @@
     PhotoInterp pi = ifd.getPhotometricInterpretation();
     int samples = ifd.getSamplesPerPixel();
 
-<<<<<<< HEAD
     CoreMetadata ms = core.get(s);
 
-    if (s == i.imageNumStart && !hasFlattenedResolutions()) {
+    if (s == i.imageNumStart) {
       ms.resolutionCount = i.pixels.sizeR;
-=======
-    if (s == i.imageNumStart) {
-      core[s].resolutionCount = i.pixels.sizeR;
->>>>>>> cda1fe4d
     }
 
     ms.rgb = samples > 1 || pi == PhotoInterp.RGB;
