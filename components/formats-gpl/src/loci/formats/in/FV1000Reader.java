--- conflicted
+++ resolved
@@ -58,10 +58,7 @@
 import ome.xml.model.primitives.PositiveFloat;
 import ome.xml.model.primitives.PositiveInteger;
 import ome.xml.model.primitives.Timestamp;
-<<<<<<< HEAD
-=======
-
->>>>>>> 2a97d417
+
 import ome.units.quantity.Length;
 import ome.units.quantity.Time;
 import ome.units.UNITS;
@@ -1020,17 +1017,9 @@
         MetadataTools.createLSID("LightSource", 0, channelIndex);
       store.setChannelLightSourceSettingsID(lightSourceID, 0, channelIndex);
 
-<<<<<<< HEAD
-      PositiveFloat emission =
-        FormatTools.getEmissionWavelength(channel.emWave);
-      PositiveFloat excitation =
-        FormatTools.getExcitationWavelength(channel.exWave);
       Length wavelength = FormatTools.getWavelength(channel.exWave);
-=======
       Length emission = FormatTools.getEmissionWavelength(channel.emWave);
       Length excitation = FormatTools.getExcitationWavelength(channel.exWave);
-      PositiveFloat wavelength = FormatTools.getWavelength(channel.exWave);
->>>>>>> 2a97d417
 
       if (emission != null) {
         store.setChannelEmissionWavelength(emission, 0, channelIndex);
