--- conflicted
+++ resolved
@@ -16,97 +16,7 @@
 
   Draws a title either store on the resource or from the page
 
-<<<<<<< HEAD
---%><%@include file="/libs/foundation/global.jsp"%>
-<%@ taglib prefix="wcm" uri="http://www.adobe.com/consulting/acs-aem-commons/wcm" %>
-<wcm:defineObjects /><%
-%><%@ page import="java.util.Iterator,
-        org.apache.commons.lang3.StringEscapeUtils,
-        com.day.cq.commons.Doctype,
-        com.day.cq.commons.DiffInfo,
-        com.day.cq.commons.DiffService,
-        org.apache.sling.api.resource.Resource,
-        org.apache.sling.api.resource.ResourceUtil" %><%
-
-    // first calculate the correct title - look for our sources if not set in paragraph
-    String title = properties.get(NameConstants.PN_TITLE, String.class);
-    if (title == null || title.equals("")) {
-        title = resourcePage.getPageTitle();
-    }
-    if (title == null || title.equals("")) {
-        title = resourcePage.getTitle();
-    }
-    if (title == null || title.equals("")) {
-        title = resourcePage.getName();
-    }
-
-    // escape title
-    title = xssAPI.filterHTML(title + " * WITH CUSTOM PROPERTY: " + request.getAttribute("prop1"));
-
-    // check if we need to compute a diff
-    String vLabel = request.getParameter(DiffService.REQUEST_PARAM_DIFF_TO);
-    String diffOutput = null;
-    DiffInfo diffInfo = resource.adaptTo(DiffInfo.class);
-    if (diffInfo != null) {
-        DiffService diffService = sling.getService(DiffService.class);
-        ValueMap map = ResourceUtil.getValueMap(diffInfo.getContent());
-        String diffText = map.get(NameConstants.PN_TITLE, "");
-        // if the paragraph has no own title, we use the current page title(!)
-        if (diffText == null || diffText.equals("")) {
-            diffText = title;
-        } else {
-            diffText = xssAPI.filterHTML(diffText);
-        }
-        diffOutput = diffInfo.getDiffOutput(diffService, title, diffText, false);
-        if (title.equals(diffOutput)) {
-            diffOutput = null;
-        }
-    } else if (vLabel != null) {
-        // handle the case when title component is not inside parsys
-        Resource vRes = DiffInfo.getVersionedResource(resource, vLabel);
-        if (vRes == null && resource.getParent() != null) {
-            vRes = DiffInfo.getVersionedResource(resource.getParent(), vLabel);
-        }        
-        if (vRes != null) {
-            //check if versioned resource has an overriding direct title component
-            for (Iterator<Resource> iter = resourceResolver.listChildren(vRes); iter.hasNext();) {
-                Resource res = iter.next();
-                if (res.isResourceType("foundation/components/title")) {
-                    vRes = res;
-                    break;
-                }
-            }
-            DiffService diffService = sling.getService(DiffService.class);
-            ValueMap map = ResourceUtil.getValueMap(vRes);
-            String diffText = map.get(NameConstants.PN_TITLE, "");
-            diffOutput = diffService.diff(title, diffText, false);
-        }
-    }
-    String defType = currentStyle.get("defaultType", "large");
-
-    // use image title if type is "small" but not if diff should be displayed
-    if (properties.get("type", defType).equals("small") && diffOutput == null) {
-        String suffix = currentDesign.equals(resourceDesign) ? "" : "/" + currentDesign.getId();
-        // add mod timestamp to avoid client-side caching of updated images
-        long tstamp = properties.get("jcr:lastModified", properties.get("jcr:created", System.currentTimeMillis()));
-        suffix += "/" + tstamp + ".png";
-        String xs = Doctype.isXHTML(request) ? "/" : "";
-        %><img src="<%= xssAPI.getValidHref(resource.getPath()+".title.png"+suffix) %>" alt="<%= xssAPI.encodeForHTMLAttr(title) %>"<%=xs%>><%
-
-    // large title
-    } else if (diffOutput == null) {
-        %><h1>POC: <%= title %></h1><%
-
-    // we need to display the diff output
-    } else {
-        // don't escape diff output
-        %><h1>POC: <%= diffOutput %></h1><%
-
-    }
-
-=======
 --%><%@include file="/libs/foundation/global.jsp"%><%
->>>>>>> c30c231d
 %>
   <h1>Proof of concept</h1>
   <h2>Instance: ${properties.text}<h1>
