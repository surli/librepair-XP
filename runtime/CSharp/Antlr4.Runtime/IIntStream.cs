--- conflicted
+++ resolved
@@ -87,13 +87,8 @@
         /// <exception cref="System.InvalidOperationException">
         /// if an attempt is made to consume the the
         /// end of the stream (i.e. if
-<<<<<<< HEAD
-        /// <code>LA(1)==</code>
+        /// <c>LA(1)==</c>
         /// <see cref="IntStreamConstants.Eof">EOF</see>
-=======
-        /// <c>LA(1)==</c>
-        /// <see cref="Eof">EOF</see>
->>>>>>> c78833e7
         /// before calling
         /// <c>consume</c>
         /// ).
