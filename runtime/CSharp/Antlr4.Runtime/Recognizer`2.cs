--- conflicted
+++ resolved
@@ -41,7 +41,6 @@
     {
         public const int Eof = -1;
 
-<<<<<<< HEAD
         [NotNull]
         private IAntlrErrorListener<Symbol>[] _listeners =
         {
@@ -49,20 +48,6 @@
             ConsoleErrorListener<Symbol>.Instance
 #endif
         };
-=======
-        private sealed class _CopyOnWriteArrayList_49 : CopyOnWriteArrayList<IAntlrErrorListener<Symbol>>
-        {
-            public _CopyOnWriteArrayList_49()
-            {
-                {
-                    this.AddItem(ConsoleErrorListener.Instance);
-                }
-            }
-        }
-
-        [NotNull]
-        private IList<IAntlrErrorListener<Symbol>> _listeners = new _CopyOnWriteArrayList_49();
->>>>>>> 828f0639
 
         protected internal ATNInterpreter _interp;
 
