/*
 * [The "BSD license"]
 *  Copyright (c) 2013 Terence Parr
 *  Copyright (c) 2013 Sam Harwell
 *  All rights reserved.
 *
 *  Redistribution and use in source and binary forms, with or without
 *  modification, are permitted provided that the following conditions
 *  are met:
 *
 *  1. Redistributions of source code must retain the above copyright
 *     notice, this list of conditions and the following disclaimer.
 *  2. Redistributions in binary form must reproduce the above copyright
 *     notice, this list of conditions and the following disclaimer in the
 *     documentation and/or other materials provided with the distribution.
 *  3. The name of the author may not be used to endorse or promote products
 *     derived from this software without specific prior written permission.
 *
 *  THIS SOFTWARE IS PROVIDED BY THE AUTHOR ``AS IS'' AND ANY EXPRESS OR
 *  IMPLIED WARRANTIES, INCLUDING, BUT NOT LIMITED TO, THE IMPLIED WARRANTIES
 *  OF MERCHANTABILITY AND FITNESS FOR A PARTICULAR PURPOSE ARE DISCLAIMED.
 *  IN NO EVENT SHALL THE AUTHOR BE LIABLE FOR ANY DIRECT, INDIRECT,
 *  INCIDENTAL, SPECIAL, EXEMPLARY, OR CONSEQUENTIAL DAMAGES (INCLUDING, BUT
 *  NOT LIMITED TO, PROCUREMENT OF SUBSTITUTE GOODS OR SERVICES; LOSS OF USE,
 *  DATA, OR PROFITS; OR BUSINESS INTERRUPTION) HOWEVER CAUSED AND ON ANY
 *  THEORY OF LIABILITY, WHETHER IN CONTRACT, STRICT LIABILITY, OR TORT
 *  (INCLUDING NEGLIGENCE OR OTHERWISE) ARISING IN ANY WAY OUT OF THE USE OF
 *  THIS SOFTWARE, EVEN IF ADVISED OF THE POSSIBILITY OF SUCH DAMAGE.
 */
using System.Globalization;
using Antlr4.Runtime;
using Antlr4.Runtime.Atn;
using Antlr4.Runtime.Misc;
using Antlr4.Runtime.Sharpen;

namespace Antlr4.Runtime
{
#if !PORTABLE
    [System.Serializable]
#endif
    public class LexerNoViableAltException : RecognitionException
    {
        private const long serialVersionUID = -730999203913001726L;

        /// <summary>Matching attempted at what input index?</summary>
        private readonly int startIndex;

        /// <summary>Which configurations did we try at input.index() that couldn't match input.LA(1)?</summary>
        [Nullable]
        private readonly ATNConfigSet deadEndConfigs;

        public LexerNoViableAltException(Lexer lexer, ICharStream input, int startIndex, ATNConfigSet deadEndConfigs)
            : base(lexer, input)
        {
            this.startIndex = startIndex;
            this.deadEndConfigs = deadEndConfigs;
        }

        public virtual int StartIndex
        {
            get
            {
                return startIndex;
            }
        }

<<<<<<< HEAD
        [return: Nullable]
        public virtual ATNConfigSet GetDeadEndConfigs()
=======
        public virtual ATNConfigSet DeadEndConfigs
>>>>>>> eef89a00
        {
            get
            {
                return deadEndConfigs;
            }
        }

        public override IIntStream InputStream
        {
            get
            {
                return (ICharStream)base.InputStream;
            }
        }

        public override string ToString()
        {
            string symbol = string.Empty;
            if (startIndex >= 0 && startIndex < ((ICharStream)InputStream).Size)
            {
                symbol = ((ICharStream)InputStream).GetText(Interval.Of(startIndex, startIndex));
                symbol = Utils.EscapeWhitespace(symbol, false);
            }
            return string.Format(CultureInfo.CurrentCulture, "{0}('{1}')", typeof(Antlr4.Runtime.LexerNoViableAltException).Name, symbol);
        }
    }
}<|MERGE_RESOLUTION|>--- conflicted
+++ resolved
@@ -64,12 +64,8 @@
             }
         }
 
-<<<<<<< HEAD
-        [return: Nullable]
-        public virtual ATNConfigSet GetDeadEndConfigs()
-=======
+        [Nullable]
         public virtual ATNConfigSet DeadEndConfigs
->>>>>>> eef89a00
         {
             get
             {
