/*
 * [The "BSD license"]
 *  Copyright (c) 2013 Terence Parr
 *  Copyright (c) 2013 Sam Harwell
 *  All rights reserved.
 *
 *  Redistribution and use in source and binary forms, with or without
 *  modification, are permitted provided that the following conditions
 *  are met:
 *
 *  1. Redistributions of source code must retain the above copyright
 *     notice, this list of conditions and the following disclaimer.
 *  2. Redistributions in binary form must reproduce the above copyright
 *     notice, this list of conditions and the following disclaimer in the
 *     documentation and/or other materials provided with the distribution.
 *  3. The name of the author may not be used to endorse or promote products
 *     derived from this software without specific prior written permission.
 *
 *  THIS SOFTWARE IS PROVIDED BY THE AUTHOR ``AS IS'' AND ANY EXPRESS OR
 *  IMPLIED WARRANTIES, INCLUDING, BUT NOT LIMITED TO, THE IMPLIED WARRANTIES
 *  OF MERCHANTABILITY AND FITNESS FOR A PARTICULAR PURPOSE ARE DISCLAIMED.
 *  IN NO EVENT SHALL THE AUTHOR BE LIABLE FOR ANY DIRECT, INDIRECT,
 *  INCIDENTAL, SPECIAL, EXEMPLARY, OR CONSEQUENTIAL DAMAGES (INCLUDING, BUT
 *  NOT LIMITED TO, PROCUREMENT OF SUBSTITUTE GOODS OR SERVICES; LOSS OF USE,
 *  DATA, OR PROFITS; OR BUSINESS INTERRUPTION) HOWEVER CAUSED AND ON ANY
 *  THEORY OF LIABILITY, WHETHER IN CONTRACT, STRICT LIABILITY, OR TORT
 *  (INCLUDING NEGLIGENCE OR OTHERWISE) ARISING IN ANY WAY OUT OF THE USE OF
 *  THIS SOFTWARE, EVEN IF ADVISED OF THE POSSIBILITY OF SUCH DAMAGE.
 */
using System.Globalization;
using Antlr4.Runtime;
using Antlr4.Runtime.Atn;
using Antlr4.Runtime.Misc;
using Sharpen;

namespace Antlr4.Runtime
{
#if !PORTABLE
    [System.Serializable]
#endif
    public class LexerNoViableAltException : RecognitionException
    {
        private const long serialVersionUID = -730999203913001726L;

        /// <summary>Matching attempted at what input index?</summary>
        private readonly int startIndex;

        /// <summary>Which configurations did we try at input.index() that couldn't match input.LA(1)?</summary>
        [Nullable]
        private readonly ATNConfigSet deadEndConfigs;

        public LexerNoViableAltException(Lexer lexer, ICharStream input, int startIndex, ATNConfigSet deadEndConfigs)
            : base(lexer, input)
        {
            this.startIndex = startIndex;
            this.deadEndConfigs = deadEndConfigs;
        }

        public virtual int GetStartIndex()
        {
            return startIndex;
        }

        [return: Nullable]
        public virtual ATNConfigSet GetDeadEndConfigs()
        {
            return deadEndConfigs;
        }

        public override IIntStream InputStream
        {
            get
            {
                return (ICharStream)base.InputStream;
            }
        }

        public override string ToString()
        {
            string symbol = string.Empty;
            if (startIndex >= 0 && startIndex < ((ICharStream)InputStream).Size)
            {
                symbol = ((ICharStream)InputStream).GetText(Interval.Of(startIndex, startIndex));
                symbol = Utils.EscapeWhitespace(symbol, false);
            }
<<<<<<< HEAD
            return string.Format(CultureInfo.CurrentCulture, "{0}('{1}')", typeof(Antlr4.Runtime.LexerNoViableAltException
                ).Name, symbol);
=======
            return string.Format(CultureInfo.CurrentCulture, "%s('%s')", typeof(Antlr4.Runtime.LexerNoViableAltException).Name, symbol);
>>>>>>> 828f0639
        }
    }
}<|MERGE_RESOLUTION|>--- conflicted
+++ resolved
@@ -83,12 +83,7 @@
                 symbol = ((ICharStream)InputStream).GetText(Interval.Of(startIndex, startIndex));
                 symbol = Utils.EscapeWhitespace(symbol, false);
             }
-<<<<<<< HEAD
-            return string.Format(CultureInfo.CurrentCulture, "{0}('{1}')", typeof(Antlr4.Runtime.LexerNoViableAltException
-                ).Name, symbol);
-=======
-            return string.Format(CultureInfo.CurrentCulture, "%s('%s')", typeof(Antlr4.Runtime.LexerNoViableAltException).Name, symbol);
->>>>>>> 828f0639
+            return string.Format(CultureInfo.CurrentCulture, "{0}('{1}')", typeof(Antlr4.Runtime.LexerNoViableAltException).Name, symbol);
         }
     }
 }