# #%L
# Bio-Formats C++ libraries (cmake build infrastructure)
# %%
# Copyright © 2006 - 2014 Open Microscopy Environment:
#   - Massachusetts Institute of Technology
#   - National Institutes of Health
#   - University of Dundee
#   - Board of Regents of the University of Wisconsin-Madison
#   - Glencoe Software, Inc.
# %%
# Redistribution and use in source and binary forms, with or without
# modification, are permitted provided that the following conditions are met:
#
# 1. Redistributions of source code must retain the above copyright notice,
#    this list of conditions and the following disclaimer.
# 2. Redistributions in binary form must reproduce the above copyright notice,
#    this list of conditions and the following disclaimer in the documentation
#    and/or other materials provided with the distribution.
#
# THIS SOFTWARE IS PROVIDED BY THE COPYRIGHT HOLDERS AND CONTRIBUTORS "AS IS"
# AND ANY EXPRESS OR IMPLIED WARRANTIES, INCLUDING, BUT NOT LIMITED TO, THE
# IMPLIED WARRANTIES OF MERCHANTABILITY AND FITNESS FOR A PARTICULAR PURPOSE
# ARE DISCLAIMED. IN NO EVENT SHALL THE COPYRIGHT HOLDERS OR CONTRIBUTORS BE
# LIABLE FOR ANY DIRECT, INDIRECT, INCIDENTAL, SPECIAL, EXEMPLARY, OR
# CONSEQUENTIAL DAMAGES (INCLUDING, BUT NOT LIMITED TO, PROCUREMENT OF
# SUBSTITUTE GOODS OR SERVICES; LOSS OF USE, DATA, OR PROFITS; OR BUSINESS
# INTERRUPTION) HOWEVER CAUSED AND ON ANY THEORY OF LIABILITY, WHETHER IN
# CONTRACT, STRICT LIABILITY, OR TORT (INCLUDING NEGLIGENCE OR OTHERWISE)
# ARISING IN ANY WAY OUT OF THE USE OF THIS SOFTWARE, EVEN IF ADVISED OF THE
# POSSIBILITY OF SUCH DAMAGE.
#
# The views and conclusions contained in the software and documentation are
# those of the authors and should not be interpreted as representing official
# policies, either expressed or implied, of any organization.
# #L%

include_directories(${OME_TOPLEVEL_INCLUDES}
                    ${Boost_INCLUDE_DIRS})

xsd_fu(omexml_model_all model_headers OME_XML_GENERATED_MODEL_SOURCES)
xsd_fu(omexml_metadata_all OME_XML_GENERATED_META_HEADERS OME_XML_GENERATED_META_SOURCES)

# Set ${OME_XML_GENERATED_MODEL_HEADERS}, ${OME_XML_GENERATED_ENUMS_HEADERS}
# and ${OME_XML_GENERATED_ENUMINCLUDE_HEADERS}
foreach(hdr ${model_headers})
  get_filename_component(hdr_name ${hdr} NAME)
  get_filename_component(hdr_dir ${hdr} PATH)
  file(RELATIVE_PATH hdr_dir_rel "${GEN_DIR}/ome/xml" ${hdr_dir})
  string(TOUPPER "${hdr_dir_rel}" hdr_dir_rel)
  string(REPLACE "/" "_" hdr_dir_rel "${hdr_dir_rel}")
  list(APPEND "OME_XML_GENERATED_${hdr_dir_rel}_HEADERS" "${hdr}")
endforeach(hdr)

set(OME_XML_STATIC_SOURCES
  meta/OMEXMLMetadataRoot.cpp
<<<<<<< HEAD
  meta/Convert.cpp
=======
  model/Catalog.cpp
>>>>>>> 237d9755
  model/ModelException.cpp
  model/detail/OMEModel.cpp
  model/detail/OMEModelObject.cpp
  model/enums/EnumerationException.cpp
  model/primitives/Color.cpp
  model/primitives/NonNegativeFloat.cpp
  model/primitives/NonNegativeInteger.cpp
  model/primitives/NonNegativeLong.cpp
  model/primitives/PercentFraction.cpp
  model/primitives/PositiveFloat.cpp
  model/primitives/PositiveInteger.cpp
  model/primitives/PositiveLong.cpp
  model/primitives/Timestamp.cpp
  model/MapPairs.cpp)

# Not installed, internal only.
set(OME_XML_META_PRIVATE_STATIC_HEADERS
    meta/Convert.h)

set(OME_XML_META_STATIC_HEADERS
    meta/BaseMetadata.h
    meta/Metadata.h
    meta/MetadataRoot.h
    meta/OMEXMLMetadataRoot.h)

set(OME_XML_STATIC_MODEL_HEADERS
    model/MapPairs.h
    model/ModelException.h
    model/OMEModel.h
    model/OMEModelObject.h)

set(OME_XML_STATIC_MODEL_DETAIL_HEADERS
    model/detail/OMEModel.h
    model/detail/OMEModelObject.h)

set(OME_XML_STATIC_ENUMS_HEADERS
    model/enums/EnumerationException.h)

set(OME_XML_STATIC_PRIMITIVES_HEADERS
    model/primitives/Color.h
    model/primitives/ConstrainedNumeric.h
    model/primitives/NonNegativeFloat.h
    model/primitives/NonNegativeInteger.h
    model/primitives/NonNegativeLong.h
    model/primitives/PercentFraction.h
    model/primitives/PositiveFloat.h
    model/primitives/PositiveInteger.h
    model/primitives/PositiveLong.h
    model/primitives/NumericConstraints.h
    model/primitives/Timestamp.h)

set(OME_XML_STATIC_HEADERS
    ${OME_XML_STATIC_MODEL_HEADERS}
    ${OME_XML_STATIC_MODEL_DETAIL_HEADERS}
    ${OME_XML_STATIC_PRIMITIVES_HEADERS}
    ${OME_XML_STATIC_ENUMS_HEADERS})

set(OME_XML_GENERATED_HEADERS
    ${OME_XML_GENERATED_META_HEADERS}
    ${OME_XML_GENERATED_MODEL_HEADERS}
    ${OME_XML_GENERATED_MODEL_ENUMS_HEADERS})

set(OME_XML_HEADERS
    ${OME_XML_PRIVATE_STATIC_HEADERS}
    ${OME_XML_STATIC_HEADERS}
    ${OME_XML_GENERATED_HEADERS})

set(OME_XML_SOURCES
    ${OME_XML_STATIC_SOURCES}
    ${OME_XML_GENERATED_META_SOURCES}
    ${OME_XML_GENERATED_MODEL_SOURCES})

add_library(ome-xml SHARED
            ${OME_XML_SOURCES}
            ${OME_XML_HEADERS})
target_link_libraries(ome-xml ome-compat ome-xerces)
target_link_libraries(ome-xml ${Boost_DATE_TIME_LIBRARY_RELEASE})
set_target_properties(ome-xml PROPERTIES VERSION ${OME_VERSION_SHORT})

install(TARGETS ome-xml LIBRARY
        DESTINATION ${CMAKE_INSTALL_FULL_LIBDIR})

set(ome_xml_includedir "${CMAKE_INSTALL_FULL_INCLUDEDIR}/ome/xml")

install(FILES ${OME_XML_META_STATIC_HEADERS} ${OME_XML_GENERATED_META_HEADERS}
        DESTINATION ${ome_xml_includedir}/meta)
install(FILES ${OME_XML_STATIC_MODEL_HEADERS} ${OME_XML_GENERATED_MODEL_HEADERS}
        DESTINATION ${ome_xml_includedir}/model)
install(FILES ${OME_XML_STATIC_MODEL_DETAIL_HEADERS}
        DESTINATION ${ome_xml_includedir}/model/detail)
install(FILES ${OME_XML_STATIC_ENUMS_HEADERS} ${OME_XML_GENERATED_MODEL_ENUMS_HEADERS}
        DESTINATION ${ome_xml_includedir}/model/enums)
install(FILES ${OME_XML_STATIC_PRIMITIVES_HEADERS} ${OME_XML_GENERATED_PRIMITIVES_HEADERS}
        DESTINATION ${ome_xml_includedir}/model/primitives)

set(LIBRARY_PREFIX OME_XML)
set(LIBRARY_NAME ome-xml)
set(LIBRARY_HEADER ome/xml/model/OME.h)
configure_file(${PROJECT_SOURCE_DIR}/cpp/cmake/TemplateConfig.cmake.in
               ${CMAKE_CURRENT_BINARY_DIR}/ome-xml-config.cmake)
install(FILES ${CMAKE_CURRENT_BINARY_DIR}/ome-xml-config.cmake
        DESTINATION ${CMAKE_INSTALL_FULL_LIBDIR}/cmake)

# Dump header list for testing
header_include_list_write(OME_XML_STATIC_HEADERS OME_XML_GENERATED_HEADERS ome/xml ${PROJECT_BINARY_DIR}/cpp/test/ome-xml)

# Add target to generate all xsd-fu sources
add_custom_target(gensrc DEPENDS
  ${OME_XML_GENERATED_META_HEADERS}
  ${OME_XML_GENERATED_META_SOURCES}
  ${OME_XML_GENERATED_MODEL_HEADERS}
  ${OME_XML_GENERATED_MODEL_SOURCES}
  ${OME_XML_GENERATED_MODEL_ENUMS_HEADERS})

# Find and install all schemas
file(GLOB OME_SCHEMAS RELATIVE "${PROJECT_SOURCE_DIR}/components/specification/released-schema/"
     "${PROJECT_SOURCE_DIR}/components/specification/released-schema/catalog.xml"
     "${PROJECT_SOURCE_DIR}/components/specification/released-schema/2*/*.xsd"
     "${PROJECT_SOURCE_DIR}/components/specification/released-schema/2*/catalog.xml"
     "${PROJECT_SOURCE_DIR}/components/specification/released-schema/external/*.xsd"
     "${PROJECT_SOURCE_DIR}/components/specification/released-schema/external/catalog.xml")
foreach(schema ${OME_SCHEMAS})
  get_filename_component(SCHEMA_RELEASE ${schema} PATH)
  install(FILES "${PROJECT_SOURCE_DIR}/components/specification/released-schema/${schema}"
          DESTINATION "${OME_BIOFORMATS_INSTALL_FULL_SCHEMADIR}/${SCHEMA_RELEASE}")
endforeach(schema)<|MERGE_RESOLUTION|>--- conflicted
+++ resolved
@@ -53,11 +53,8 @@
 
 set(OME_XML_STATIC_SOURCES
   meta/OMEXMLMetadataRoot.cpp
-<<<<<<< HEAD
   meta/Convert.cpp
-=======
   model/Catalog.cpp
->>>>>>> 237d9755
   model/ModelException.cpp
   model/detail/OMEModel.cpp
   model/detail/OMEModelObject.cpp
