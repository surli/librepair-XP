<?xml version="1.0" encoding="UTF-8"?>
<project xmlns="http://maven.apache.org/POM/4.0.0" xmlns:xsi="http://www.w3.org/2001/XMLSchema-instance" xsi:schemaLocation="http://maven.apache.org/POM/4.0.0 http://maven.apache.org/maven-v4_0_0.xsd">
    <modelVersion>4.0.0</modelVersion>
	<parent>
        <groupId>org.eclipse.paho</groupId>
        <artifactId>java-parent</artifactId>
<<<<<<< HEAD
        <version>1.0.2</version>
=======
        <version>1.1.0</version>
>>>>>>> 3f4c1192
    </parent>

    <artifactId>org.eclipse.paho.mqtt.utility</artifactId>
    <packaging>jar</packaging>

    <build>
        <plugins>
            <plugin>
                <groupId>org.apache.maven.plugins</groupId>
                <artifactId>maven-compiler-plugin</artifactId>
            </plugin>

            <plugin>
                <artifactId>maven-assembly-plugin</artifactId>
                <configuration>
                    <descriptorRefs>
                        <descriptorRef>jar-with-dependencies</descriptorRef>
                    </descriptorRefs>
                    <archive>
                        <manifest>
                            <mainClass>org.eclipse.paho.sample.utility.MQTTFrame</mainClass>
                        </manifest>
                    </archive>
                    <appendAssemblyId>false</appendAssemblyId>
                </configuration>
                <executions>
                    <execution>
                        <phase>package</phase>
                        <goals>
                            <goal>single</goal>
                        </goals>
                    </execution>
                </executions>
            </plugin>
            <plugin>
              <groupId>org.apache.maven.plugins</groupId>
              <artifactId>maven-source-plugin</artifactId>
              <executions>
                <execution>
                  <id>attach-sources</id>
                  <goals>
                    <goal>jar</goal>
                  </goals>
                </execution>
              </executions>
            </plugin>
            <plugin>
              <groupId>org.apache.maven.plugins</groupId>
              <artifactId>maven-javadoc-plugin</artifactId>
              <executions>
                <execution>
                  <id>attach-javadocs</id>
                  <goals>
                    <goal>jar</goal>
                  </goals>
                </execution>
              </executions>
            </plugin>

        </plugins>
    </build>

    <dependencies>
        <dependency>
            <groupId>org.eclipse.paho</groupId>
            <artifactId>org.eclipse.paho.client.mqttv3</artifactId>
<<<<<<< HEAD
            <version>1.0.2</version>
=======
            <version>1.1.0</version>
>>>>>>> 3f4c1192
        </dependency>
    </dependencies>
</project><|MERGE_RESOLUTION|>--- conflicted
+++ resolved
@@ -4,11 +4,7 @@
 	<parent>
         <groupId>org.eclipse.paho</groupId>
         <artifactId>java-parent</artifactId>
-<<<<<<< HEAD
-        <version>1.0.2</version>
-=======
         <version>1.1.0</version>
->>>>>>> 3f4c1192
     </parent>
 
     <artifactId>org.eclipse.paho.mqtt.utility</artifactId>
@@ -75,11 +71,7 @@
         <dependency>
             <groupId>org.eclipse.paho</groupId>
             <artifactId>org.eclipse.paho.client.mqttv3</artifactId>
-<<<<<<< HEAD
-            <version>1.0.2</version>
-=======
             <version>1.1.0</version>
->>>>>>> 3f4c1192
         </dependency>
     </dependencies>
 </project>