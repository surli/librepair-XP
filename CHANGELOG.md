--- conflicted
+++ resolved
@@ -1,7 +1,6 @@
 Change Log
 ===
 
-<<<<<<< HEAD
 3.0.0-SNAPSHOT
 ---
 Notes
@@ -9,6 +8,8 @@
 * The upcoming release will contain multiple API breaking changes therefore the major version switch. It will supports a subset of v.1.21 of the docker remote API.
 
 All changes
+
+* [#396] (https://github.com/docker-java/docker-java/pull/396) Disable evaluation of http.proxy... variables when using unix socket connection 
 * [#393] (https://github.com/docker-java/docker-java/pull/392) Support ONBUILD instruction in Dockerfiles 
 * [#392] (https://github.com/docker-java/docker-java/pull/392) Introduce InspectContainerResponse.Mounts
 * [#387] (https://github.com/docker-java/docker-java/pull/387) Make ProgressDetails attributes public
@@ -18,13 +19,12 @@
 * [#357] (https://github.com/docker-java/docker-java/pull/357) Wait container command needs possibility to abort operation
 * [#347] (https://github.com/docker-java/docker-java/pull/347) Implementation of copy archive to/from container commands 
 * [#313] (https://github.com/docker-java/docker-java/pull/313) Refactor primitive type fields to be of object type in JSON objects
-=======
+
 2.1.4-SNAPSHOT
 ---
 
 * [#396] (https://github.com/docker-java/docker-java/pull/396) Disable evaluation of http.proxy... variables when using unix socket connection  
 * [#359] (https://github.com/docker-java/docker-java/pull/359) Fix performance issue of build command by adding bulk-read variant of InputStream.read()
->>>>>>> dd022034
 
 v2.1.3
 ---
