--- conflicted
+++ resolved
@@ -1,11 +1,7 @@
 Change Log
 ===
-<<<<<<< HEAD
 
 3.0.0-SNAPSHOT
-=======
-2.1.3
->>>>>>> 45aa1771
 ---
 Notes
 
@@ -21,7 +17,7 @@
 * [#357] (https://github.com/docker-java/docker-java/pull/357) Wait container command needs possibility to abort operation
 * [#313] (https://github.com/docker-java/docker-java/pull/313) Refactor primitive type fields to be of object type in JSON objects
 
-2.1.3-SNAPSHOT
+v2.1.3
 ---
 * [#387] (https://github.com/docker-java/docker-java/pull/387) Make ProgressDetails attributes public
 * [#386] (https://github.com/docker-java/docker-java/pull/386) Basic http proxy configuration support
