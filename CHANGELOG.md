--- conflicted
+++ resolved
@@ -1,6 +1,5 @@
 Change Log
 ===
-<<<<<<< HEAD
 
 3.0.0-SNAPSHOT
 ---
@@ -15,16 +14,11 @@
 * [#357] (https://github.com/docker-java/docker-java/pull/357) Wait container command needs possibility to abort operation
 * [#313] (https://github.com/docker-java/docker-java/pull/313) Refactor primitive type fields to be of object type in JSON objects
 
-=======
->>>>>>> b88f8aa7
 2.1.3-SNAPSHOT
 ---
+* [#387] (https://github.com/docker-java/docker-java/pull/387) Make ProgressDetails attributes public
 * [#362] (https://github.com/docker-java/docker-java/pull/362) Deprecate "network" and enable "networks" stats (remote Docker API 1.21) 
 
-<<<<<<< HEAD
-=======
-===
->>>>>>> b88f8aa7
 v2.1.2
 ---
 * [#350] (https://github.com/docker-java/docker-java/pull/350) Remove ServiceLoader logic
