--- conflicted
+++ resolved
@@ -30,11 +30,7 @@
 import org.sonar.server.db.migrations.v451.AddMissingCustomRuleParametersMigration;
 import org.sonar.server.db.migrations.v451.DeleteUnescapedActivities;
 import org.sonar.server.db.migrations.v50.*;
-<<<<<<< HEAD
 import org.sonar.server.db.migrations.v51.*;
-=======
-import org.sonar.server.db.migrations.v501.AddCharacteristicUsabilityAndSubCharacteristicsComplianceMigration;
->>>>>>> adf2098e
 
 import java.util.List;
 
@@ -79,13 +75,6 @@
     FeedFileSources.class,
     FeedIssueLongDates.class,
     RemoveSortFieldFromIssueFiltersMigration.class,
-<<<<<<< HEAD
-=======
-
-    // 5.0.1
-    AddCharacteristicUsabilityAndSubCharacteristicsComplianceMigration.class
-  );
->>>>>>> adf2098e
 
     // 5.1
     FeedIssueTags.class,
@@ -102,6 +91,7 @@
     FeedSemaphoresLongDates.class,
     FeedProjectMeasuresLongDates.class,
     FeedManualMeasuresLongDates.class,
-    FeedEventsLongDates.class
-    );
+    FeedEventsLongDates.class,
+    AddCharacteristicUsabilityAndSubCharacteristicsComplianceMigration.class
+  );
 }