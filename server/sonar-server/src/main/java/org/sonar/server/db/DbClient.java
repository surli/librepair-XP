/*
 * SonarQube, open source software quality management tool.
 * Copyright (C) 2008-2014 SonarSource
 * mailto:contact AT sonarsource DOT com
 *
 * SonarQube is free software; you can redistribute it and/or
 * modify it under the terms of the GNU Lesser General Public
 * License as published by the Free Software Foundation; either
 * version 3 of the License, or (at your option) any later version.
 *
 * SonarQube is distributed in the hope that it will be useful,
 * but WITHOUT ANY WARRANTY; without even the implied warranty of
 * MERCHANTABILITY or FITNESS FOR A PARTICULAR PURPOSE.  See the GNU
 * Lesser General Public License for more details.
 *
 * You should have received a copy of the GNU Lesser General Public License
 * along with this program; if not, write to the Free Software Foundation,
 * Inc., 51 Franklin Street, Fifth Floor, Boston, MA  02110-1301, USA.
 */
package org.sonar.server.db;

import com.google.common.collect.Maps;
import org.sonar.api.ServerComponent;
import org.sonar.core.issue.db.ActionPlanDao;
import org.sonar.core.persistence.DaoComponent;
import org.sonar.core.persistence.Database;
import org.sonar.core.persistence.DbSession;
import org.sonar.core.persistence.MyBatis;
import org.sonar.core.properties.PropertiesDao;
import org.sonar.core.qualityprofile.db.QualityProfileDao;
import org.sonar.core.resource.ResourceDao;
import org.sonar.core.technicaldebt.db.CharacteristicDao;
import org.sonar.core.template.LoadedTemplateDao;
import org.sonar.core.user.AuthorizationDao;
import org.sonar.core.user.UserDao;
import org.sonar.server.activity.db.ActivityDao;
import org.sonar.server.component.persistence.ComponentDao;
import org.sonar.server.issue.db.IssueAuthorizationDao;
import org.sonar.server.issue.db.IssueDao;
import org.sonar.server.measure.persistence.MeasureDao;
import org.sonar.server.measure.persistence.MetricDao;
import org.sonar.server.qualityprofile.db.ActiveRuleDao;
import org.sonar.server.rule.db.RuleDao;
import org.sonar.server.user.db.GroupDao;

import java.util.Map;

/**
 * Facade for all db components, mainly DAOs
 */
public class DbClient implements ServerComponent {

  private final Database db;
  private final MyBatis myBatis;
  private final RuleDao ruleDao;
  private final ActiveRuleDao activeRuleDao;
  private final QualityProfileDao qualityProfileDao;
  private final CharacteristicDao debtCharacteristicDao;
  private final LoadedTemplateDao loadedTemplateDao;
  private final PropertiesDao propertiesDao;
  private final ComponentDao componentDao;
  private final ResourceDao resourceDao;
  private final MeasureDao measureDao;
  private final MetricDao metricDao;
  private final ActivityDao activityDao;
  private final AuthorizationDao authorizationDao;
  private final UserDao userDao;
  private final GroupDao groupDao;
  private final IssueDao issueDao;
  private final IssueAuthorizationDao issueAuthorizationDao;
  private final ActionPlanDao actionPlanDao;

  public DbClient(Database db, MyBatis myBatis, DaoComponent... daoComponents) {
    this.db = db;
    this.myBatis = myBatis;

    Map<Class, DaoComponent> map = Maps.newHashMap();
    for (DaoComponent daoComponent : daoComponents) {
      map.put(daoComponent.getClass(), daoComponent);
    }
    ruleDao = getDao(map, RuleDao.class);
    activeRuleDao = getDao(map, ActiveRuleDao.class);
    debtCharacteristicDao = getDao(map, CharacteristicDao.class);
    qualityProfileDao = getDao(map, QualityProfileDao.class);
    loadedTemplateDao = getDao(map, LoadedTemplateDao.class);
    propertiesDao = getDao(map, PropertiesDao.class);
    componentDao = getDao(map, ComponentDao.class);
    resourceDao = getDao(map, ResourceDao.class);
    measureDao = getDao(map, MeasureDao.class);
    metricDao = getDao(map, MetricDao.class);
    activityDao = getDao(map, ActivityDao.class);
    authorizationDao = getDao(map, AuthorizationDao.class);
    userDao = getDao(map, UserDao.class);
    groupDao = getDao(map, GroupDao.class);
    issueDao = getDao(map, IssueDao.class);
    issueAuthorizationDao = getDao(map, IssueAuthorizationDao.class);
    actionPlanDao = getDao(map, ActionPlanDao.class);
  }

  public Database database() {
    return db;
  }

  public DbSession openSession(boolean batch) {
    return myBatis.openSession(batch);
  }

  public RuleDao ruleDao() {
    return ruleDao;
  }

  public ActiveRuleDao activeRuleDao() {
    return activeRuleDao;
  }

  public IssueDao issueDao() {
    return issueDao;
  }

  public IssueAuthorizationDao issueAuthorizationDao() {
    return issueAuthorizationDao;
  }

  public QualityProfileDao qualityProfileDao() {
    return qualityProfileDao;
  }

  public CharacteristicDao debtCharacteristicDao() {
    return debtCharacteristicDao;
  }

  public LoadedTemplateDao loadedTemplateDao() {
    return loadedTemplateDao;
  }

  public PropertiesDao propertiesDao() {
    return propertiesDao;
  }

  public ComponentDao componentDao() {
    return componentDao;
  }

  public ResourceDao resourceDao() {
    return resourceDao;
  }

  public MeasureDao measureDao() {
    return measureDao;
  }

  public MetricDao metricDao() {
    return metricDao;
  }

  public ActivityDao activityDao() {
    return activityDao;
  }

  public AuthorizationDao authorizationDao() {
    return authorizationDao;
  }

  public UserDao userDao() {
    return userDao;
  }

<<<<<<< HEAD
  public GroupDao groupDao() {
    return groupDao;
=======
  public ActionPlanDao actionPlanDao() {
    return actionPlanDao;
>>>>>>> 31df88a0
  }

  private <K> K getDao(Map<Class, DaoComponent> map, Class<K> clazz) {
    return (K) map.get(clazz);
  }
}<|MERGE_RESOLUTION|>--- conflicted
+++ resolved
@@ -165,13 +165,12 @@
     return userDao;
   }
 
-<<<<<<< HEAD
   public GroupDao groupDao() {
     return groupDao;
-=======
+  }
+
   public ActionPlanDao actionPlanDao() {
     return actionPlanDao;
->>>>>>> 31df88a0
   }
 
   private <K> K getDao(Map<Class, DaoComponent> map, Class<K> clazz) {
