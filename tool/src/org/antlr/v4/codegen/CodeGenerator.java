--- conflicted
+++ resolved
@@ -32,7 +32,6 @@
 
 import org.antlr.v4.Tool;
 import org.antlr.v4.codegen.model.OutputModelObject;
-import org.antlr.v4.parse.ANTLRParser;
 import org.antlr.v4.runtime.Token;
 import org.antlr.v4.tool.ErrorType;
 import org.antlr.v4.tool.Grammar;
@@ -237,96 +236,6 @@
 		}
 	}
 
-<<<<<<< HEAD
-	/** Generate TParser.java and TLexer.java from T.g4 if combined, else
-	 *  just use T.java as output regardless of type.
-	 */
-	public String getRecognizerFileName() {
-		ST extST = getTemplates().getInstanceOf("codeFileExtension");
-		ST fullST = getTemplates().getInstanceOf("RecognizerFileName");
-		if (fullST != null) {
-			switch (g.getType()) {
-				case ANTLRParser.PARSER:
-					fullST.add("name", g.name.endsWith("Parser") ? g.name.substring(0, g.name.length() - 6) : g.name); // trim off "parser"
-					fullST.add("type", "parser");
-					break;
-				case ANTLRParser.LEXER:
-					fullST.add("name", g.name.endsWith("Lexer") ?g.name.substring(0, g.name.length() - 5) : g.name); // trim off "lexer"
-					fullST.add("type", "lexer");
-					break;
-				case ANTLRParser.COMBINED:
-					fullST.add("name", g.name);
-					fullST.add("type", "parser");
-					break;
-			}
-			return fullST.render() + extST.render();
-		}
-		String recognizerName = g.getRecognizerName();
-		return recognizerName+extST.render();
-	}
-
-	/** A given grammar T, return the listener name such as
-	 *  TListener.java, if we're using the Java target.
- 	 */
-	public String getListenerFileName() {
-		assert g.name != null;
-		ST extST = getTemplates().getInstanceOf("codeFileExtension");
-		ST fullST = getTemplates().getInstanceOf("ListenerFileName");
-		if (fullST != null) {
-			fullST.add("name", g.name);
-			return fullST.render() + extST.render();
-		}
-		String listenerName = g.name + "Listener";
-		return listenerName+extST.render();
-	}
-
-	/** A given grammar T, return the visitor name such as
-	 *  TVisitor.java, if we're using the Java target.
- 	 */
-	public String getVisitorFileName() {
-		assert g.name != null;
-		ST extST = getTemplates().getInstanceOf("codeFileExtension");
-		ST fullST = getTemplates().getInstanceOf("VisitorFileName");
-		if (fullST != null) {
-			fullST.add("name", g.name);
-			return fullST.render() + extST.render();
-		}
-		String listenerName = g.name + "Visitor";
-		return listenerName+extST.render();
-	}
-
-	/** A given grammar T, return a blank listener implementation
-	 *  such as TBaseListener.java, if we're using the Java target.
- 	 */
-	public String getBaseListenerFileName() {
-		assert g.name != null;
-		ST extST = getTemplates().getInstanceOf("codeFileExtension");
-		ST fullST = getTemplates().getInstanceOf("BaseListenerFileName");
-		if (fullST != null) {
-			fullST.add("name", g.name);
-			return fullST.render() + extST.render();
-		}
-		String listenerName = g.name + "BaseListener";
-		return listenerName+extST.render();
-	}
-
-	/** A given grammar T, return a blank listener implementation
-	 *  such as TBaseListener.java, if we're using the Java target.
- 	 */
-	public String getBaseVisitorFileName() {
-		assert g.name != null;
-
-		ST extST = getTemplates().getInstanceOf("codeFileExtension");
-		ST fullST = getTemplates().getInstanceOf("BaseVisitorFileName");
-		if (fullST != null) {
-			fullST.add("name", g.name);
-			return fullST.render() + extST.render();
-		}
-
-		String listenerName = g.name + "BaseVisitor";
-		return listenerName+extST.render();
-	}
-=======
 	public String getRecognizerFileName() { return getRecognizerFileName(false); }
 	public String getListenerFileName() { return getListenerFileName(false); }
 	public String getVisitorFileName() { return getVisitorFileName(false); }
@@ -338,7 +247,6 @@
 	public String getVisitorFileName(boolean header) { return getTarget().getVisitorFileName(header); }
 	public String getBaseListenerFileName(boolean header) { return getTarget().getBaseListenerFileName(header); }
 	public String getBaseVisitorFileName(boolean header) { return getTarget().getBaseVisitorFileName(header); }
->>>>>>> 40e19e5d
 
 	/** What is the name of the vocab file generated for this grammar?
 	 *  Returns null if no .tokens file should be generated.
