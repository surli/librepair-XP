--- conflicted
+++ resolved
@@ -82,11 +82,8 @@
 ;
 
 
-<<<<<<< HEAD
-=======
 -- Parquet fails when trying to use complex nested types.
 -- Parquet is missing TIMESTAMP and BINARY.
->>>>>>> f797ceed
 CREATE TABLE presto_test_types_parquet (
   t_string STRING
 , t_varchar VARCHAR(50)
