--- conflicted
+++ resolved
@@ -1,49 +1,3 @@
-<<<<<<< HEAD
-<?xml version="1.0" encoding="UTF-8"?>
-<project xmlns="http://maven.apache.org/POM/4.0.0" xmlns:xsi="http://www.w3.org/2001/XMLSchema-instance" xsi:schemaLocation="http://maven.apache.org/POM/4.0.0 http://maven.apache.org/maven-v4_0_0.xsd">
-	<modelVersion>4.0.0</modelVersion>
-	<parent>
-		<groupId>org.eclipse.paho</groupId>
-		<artifactId>org.eclipse.paho.ui</artifactId>
-		<version>1.0.2</version>
-	</parent>
-
-	<artifactId>org.eclipse.paho.ui.app</artifactId>
-	<packaging>eclipse-repository</packaging>
-	
-	<build>
-		<plugins>
-			<plugin>
-				<groupId>org.eclipse.tycho</groupId>
-				<artifactId>tycho-p2-director-plugin</artifactId>
-				<version>${tycho.version}</version>
-				<configuration>
-					<formats>
-						<win32>zip</win32>
-						<linux>tar.gz</linux>
-						<macosx>tar.gz</macosx>
-					</formats>
-				</configuration>
-				<executions>
-					<execution>
-						<id>materialize-products</id>
-						<goals>
-							<goal>materialize-products</goal>
-						</goals>
-					</execution>
-					<execution>
-						<id>archive-products</id>
-						<goals>
-							<goal>archive-products</goal>
-						</goals>
-					</execution>
-				</executions>
-			</plugin>
-		</plugins>
-	</build>
-
-</project> 
-=======
 <?xml version="1.0" encoding="UTF-8"?>
 <project xmlns="http://maven.apache.org/POM/4.0.0" xmlns:xsi="http://www.w3.org/2001/XMLSchema-instance" xsi:schemaLocation="http://maven.apache.org/POM/4.0.0 http://maven.apache.org/maven-v4_0_0.xsd">
 	<modelVersion>4.0.0</modelVersion>
@@ -87,5 +41,4 @@
 		</plugins>
 	</build>
 
-</project> 
->>>>>>> 3f4c1192
+</project> 