<<<<<<< HEAD
<?xml version="1.0" encoding="UTF-8"?>
<project xmlns="http://maven.apache.org/POM/4.0.0" xmlns:xsi="http://www.w3.org/2001/XMLSchema-instance" xsi:schemaLocation="http://maven.apache.org/POM/4.0.0 http://maven.apache.org/maven-v4_0_0.xsd">
	<modelVersion>4.0.0</modelVersion>
	<parent>
		<groupId>org.eclipse.paho</groupId>
		<artifactId>org.eclipse.paho.ui</artifactId>
		<version>1.0.2</version>
	</parent>
	
	<artifactId>org.eclipse.paho.ui.core</artifactId>
	<packaging>eclipse-plugin</packaging>

	<build>
		<plugins>
			<plugin>
				<groupId>org.apache.maven.plugins</groupId>
                <artifactId>maven-compiler-plugin</artifactId>
			</plugin>
			
			<plugin>
				<groupId>org.apache.maven.plugins</groupId>
				<artifactId>maven-resources-plugin</artifactId>
				<executions>
				  <execution>
					<id>default-copy-resources</id>
					<phase>process-resources</phase>
					<goals>
					  <goal>copy-resources</goal>
					</goals>
					<configuration>
					  <overwrite>true</overwrite>
					  <outputDirectory>${project.build.outputDirectory}</outputDirectory>
					  <resources>
						<resource>
						  <!-- relative to its parent's parent -->
						  <directory>../../</directory>
						  <includes>
                                <include>about.html</include>
                          </includes>
						</resource>
					  </resources>
					</configuration>
				  </execution>
				</executions>
			  </plugin>
		</plugins>
	</build>

</project> 
=======
<?xml version="1.0" encoding="UTF-8"?>
<project xmlns="http://maven.apache.org/POM/4.0.0" xmlns:xsi="http://www.w3.org/2001/XMLSchema-instance" xsi:schemaLocation="http://maven.apache.org/POM/4.0.0 http://maven.apache.org/maven-v4_0_0.xsd">
	<modelVersion>4.0.0</modelVersion>
	<parent>
		<groupId>org.eclipse.paho</groupId>
		<artifactId>org.eclipse.paho.ui</artifactId>
		<version>1.1.0</version>
	</parent>
	
	<artifactId>org.eclipse.paho.ui.core</artifactId>
	<packaging>eclipse-plugin</packaging>

	<build>
		<plugins>
			<plugin>
				<groupId>org.apache.maven.plugins</groupId>
                <artifactId>maven-compiler-plugin</artifactId>
			</plugin>
			
			<plugin>
				<groupId>org.apache.maven.plugins</groupId>
				<artifactId>maven-resources-plugin</artifactId>
				<executions>
				  <execution>
					<id>default-copy-resources</id>
					<phase>process-resources</phase>
					<goals>
					  <goal>copy-resources</goal>
					</goals>
					<configuration>
					  <overwrite>true</overwrite>
					  <outputDirectory>${project.build.outputDirectory}</outputDirectory>
					  <resources>
						<resource>
						  <!-- relative to its parent's parent -->
						  <directory>../../</directory>
						  <includes>
                                <include>about.html</include>
                          </includes>
						</resource>
					  </resources>
					</configuration>
				  </execution>
				</executions>
			  </plugin>
		</plugins>
	</build>

</project> 
>>>>>>> 3f4c1192
<|MERGE_RESOLUTION|>--- conflicted
+++ resolved
@@ -1,54 +1,3 @@
-<<<<<<< HEAD
-<?xml version="1.0" encoding="UTF-8"?>
-<project xmlns="http://maven.apache.org/POM/4.0.0" xmlns:xsi="http://www.w3.org/2001/XMLSchema-instance" xsi:schemaLocation="http://maven.apache.org/POM/4.0.0 http://maven.apache.org/maven-v4_0_0.xsd">
-	<modelVersion>4.0.0</modelVersion>
-	<parent>
-		<groupId>org.eclipse.paho</groupId>
-		<artifactId>org.eclipse.paho.ui</artifactId>
-		<version>1.0.2</version>
-	</parent>
-	
-	<artifactId>org.eclipse.paho.ui.core</artifactId>
-	<packaging>eclipse-plugin</packaging>
-
-	<build>
-		<plugins>
-			<plugin>
-				<groupId>org.apache.maven.plugins</groupId>
-                <artifactId>maven-compiler-plugin</artifactId>
-			</plugin>
-			
-			<plugin>
-				<groupId>org.apache.maven.plugins</groupId>
-				<artifactId>maven-resources-plugin</artifactId>
-				<executions>
-				  <execution>
-					<id>default-copy-resources</id>
-					<phase>process-resources</phase>
-					<goals>
-					  <goal>copy-resources</goal>
-					</goals>
-					<configuration>
-					  <overwrite>true</overwrite>
-					  <outputDirectory>${project.build.outputDirectory}</outputDirectory>
-					  <resources>
-						<resource>
-						  <!-- relative to its parent's parent -->
-						  <directory>../../</directory>
-						  <includes>
-                                <include>about.html</include>
-                          </includes>
-						</resource>
-					  </resources>
-					</configuration>
-				  </execution>
-				</executions>
-			  </plugin>
-		</plugins>
-	</build>
-
-</project> 
-=======
 <?xml version="1.0" encoding="UTF-8"?>
 <project xmlns="http://maven.apache.org/POM/4.0.0" xmlns:xsi="http://www.w3.org/2001/XMLSchema-instance" xsi:schemaLocation="http://maven.apache.org/POM/4.0.0 http://maven.apache.org/maven-v4_0_0.xsd">
 	<modelVersion>4.0.0</modelVersion>
@@ -97,5 +46,4 @@
 		</plugins>
 	</build>
 
-</project> 
->>>>>>> 3f4c1192
+</project> 