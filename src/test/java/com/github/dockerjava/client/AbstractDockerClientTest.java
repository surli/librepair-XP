--- conflicted
+++ resolved
@@ -180,7 +180,7 @@
         }
         assertThat(volumes, contains(expectedVolumes));
     }
-<<<<<<< HEAD
+
 
     public static class CollectFramesCallback extends ResultCallbackTemplate<Frame> {
         public final List<Frame> frames = new ArrayList<Frame>();
@@ -215,7 +215,4 @@
 
         return collectFramesCallback.toString();
     }
-=======
->>>>>>> 809b1ade
-
 }