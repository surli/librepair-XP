--- conflicted
+++ resolved
@@ -1,23 +1,18 @@
 package com.github.dockerjava.client;
 
-<<<<<<< HEAD
 import com.github.dockerjava.api.DockerClient;
 import com.github.dockerjava.api.DockerException;
-import com.github.dockerjava.jaxrs1.JaxRs1Client;
-import com.sun.jersey.api.client.ClientResponse;
-=======
-import com.github.dockerjava.client.DockerClient;
-import com.github.dockerjava.client.DockerException;
->>>>>>> 35ff3fbe
 
+import org.apache.commons.io.IOUtils;
+import org.apache.commons.io.LineIterator;
 import org.slf4j.Logger;
 import org.slf4j.LoggerFactory;
 import org.testng.Assert;
 import org.testng.ITestResult;
 
-import javax.ws.rs.core.Response;
 import java.io.IOException;
 import java.io.InputStream;
+import java.io.StringWriter;
 import java.lang.reflect.Method;
 import java.net.DatagramSocket;
 import java.net.ServerSocket;
@@ -35,14 +30,14 @@
 	protected List<String> tmpContainers;
 
 
-	public void beforeTest() throws DockerException {
+	public void beforeTest()  {
 		LOG.info("======================= BEFORETEST =======================");
 		LOG.info("Connecting to Docker server");
-		dockerClient = new JaxRs1Client();
+		dockerClient = new DockerClientImpl();
 
 		LOG.info("Pulling image 'busybox'");
 		// need to block until image is pulled completely
-		logResponseStream(dockerClient.pullImageCmd("busybox").withTag("latest").exec());
+		asString(dockerClient.pullImageCmd("busybox").withTag("latest").exec());
 		
 		
 
@@ -95,19 +90,26 @@
 				result.getName());
 	}
 
-<<<<<<< HEAD
-	protected String logResponseStream(InputStream response)  {
-=======
-	protected String logResponseStream(Response response)  {
->>>>>>> 35ff3fbe
-		String responseString;
+	protected String asString(InputStream response)  {
+	
+		StringWriter logwriter = new StringWriter();
+        
 		try {
-			responseString = JaxRs1Client.asString(response);
+			LineIterator itr = IOUtils.lineIterator(
+					response, "UTF-8");
+
+			while (itr.hasNext()) {
+				String line = itr.next();
+				logwriter.write(line + (itr.hasNext() ? "\n" : ""));
+				//LOG.info("line: "+line);
+			}
+			
+			return logwriter.toString();
 		} catch (IOException e) {
 			throw new RuntimeException(e);
+		} finally {
+			IOUtils.closeQuietly(response);
 		}
-		LOG.info("Container log: {}", responseString);
-		return responseString;
 	}
 	
 	// UTIL
