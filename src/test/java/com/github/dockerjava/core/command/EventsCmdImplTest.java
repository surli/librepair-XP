--- conflicted
+++ resolved
@@ -24,122 +24,121 @@
 @Test(groups = "integration")
 public class EventsCmdImplTest extends AbstractDockerClientTest {
 
-    private static int KNOWN_NUM_EVENTS = 4;
+	private static int KNOWN_NUM_EVENTS = 4;
 
-    private static String getEpochTime() {
-        return String.valueOf(System.currentTimeMillis() / 1000);
-    }
+	private static String getEpochTime() {
+		return String.valueOf(System.currentTimeMillis() / 1000);
+	}
 
-    @BeforeTest
-    public void beforeTest() throws DockerException {
-        super.beforeTest();
-    }
+	@BeforeTest
+	public void beforeTest() throws DockerException {
+		super.beforeTest();
+	}
 
-    @AfterTest
-    public void afterTest() {
-        super.afterTest();
-    }
+	@AfterTest
+	public void afterTest() {
+		super.afterTest();
+	}
 
-    @BeforeMethod
-    public void beforeMethod(Method method) {
-        super.beforeMethod(method);
-    }
+	@BeforeMethod
+	public void beforeMethod(Method method) {
+		super.beforeMethod(method);
+	}
 
-    @AfterMethod
-    public void afterMethod(ITestResult result) {
-        super.afterMethod(result);
-    }
+	@AfterMethod
+	public void afterMethod(ITestResult result) {
+		super.afterMethod(result);
+	}
 
-    @Test
-    public void testEventStreamTimeBound() throws InterruptedException, IOException {
-        // Don't include other tests events
-        TimeUnit.SECONDS.sleep(1);
+	@Test
+	public void testEventStreamTimeBound() throws InterruptedException,
+			IOException {
+		// Don't include other tests events
+		TimeUnit.SECONDS.sleep(1);
 
-        String startTime = getEpochTime();
-        int expectedEvents = generateEvents();
-        String endTime = getEpochTime();
+		String startTime = getEpochTime();
+		int expectedEvents = generateEvents();
+		String endTime = getEpochTime();
 
-        CountDownLatch countDownLatch = new CountDownLatch(expectedEvents);
-        EventCallbackTest eventCallback = new EventCallbackTest(countDownLatch);
+		CountDownLatch countDownLatch = new CountDownLatch(expectedEvents);
+		EventCallbackTest eventCallback = new EventCallbackTest(countDownLatch);
 
-        EventsCmd eventsCmd = dockerClient.eventsCmd(eventCallback).withSince(startTime).withUntil(endTime);
-        ExecutorService executorService = eventsCmd.exec();
+		EventsCmd eventsCmd = dockerClient.eventsCmd(eventCallback)
+				.withSince(startTime).withUntil(endTime);
+		ExecutorService executorService = eventsCmd.exec();
 
-        boolean zeroCount = countDownLatch.await(5, TimeUnit.SECONDS);
+		boolean zeroCount = countDownLatch.await(5, TimeUnit.SECONDS);
 
-        executorService.shutdown();
-        eventCallback.close();
+		executorService.shutdown();
+		eventCallback.close();
 
-        assertTrue(zeroCount, "Expected 4 events, [create, start, die, stop]");
-    }
+		assertTrue(zeroCount, "Expected 4 events, [create, start, die, stop]");
+	}
 
-    @Test
-    public void testEventStreaming() throws InterruptedException, IOException {
-        // Don't include other tests events
-        TimeUnit.SECONDS.sleep(1);
+	@Test
+	public void testEventStreaming() throws InterruptedException, IOException {
+		// Don't include other tests events
+		TimeUnit.SECONDS.sleep(1);
 
-        CountDownLatch countDownLatch = new CountDownLatch(KNOWN_NUM_EVENTS);
-        EventCallbackTest eventCallback = new EventCallbackTest(countDownLatch);
+		CountDownLatch countDownLatch = new CountDownLatch(KNOWN_NUM_EVENTS);
+		EventCallbackTest eventCallback = new EventCallbackTest(countDownLatch);
 
-        EventsCmd eventsCmd = dockerClient.eventsCmd(eventCallback).withSince(getEpochTime());
-        ExecutorService executorService = eventsCmd.exec();
+		EventsCmd eventsCmd = dockerClient.eventsCmd(eventCallback).withSince(
+				getEpochTime());
+		ExecutorService executorService = eventsCmd.exec();
 
-        generateEvents();
+		generateEvents();
 
-        boolean zeroCount = countDownLatch.await(5, TimeUnit.SECONDS);
-        executorService.shutdown();
-        eventCallback.close();
-        assertTrue(zeroCount, "Expected 4 events, [create, start, die, stop]");
-    }
+		boolean zeroCount = countDownLatch.await(5, TimeUnit.SECONDS);
+		executorService.shutdown();
+		eventCallback.close();
+		assertTrue(zeroCount, "Expected 4 events, [create, start, die, stop]");
+	}
 
-    /**
-     * This method generates {#link KNOWN_NUM_EVENTS} events
-     */
-    private int generateEvents() {
-        String testImage = "busybox";
-        asString(dockerClient.pullImageCmd(testImage).exec());
-        CreateContainerResponse container = dockerClient
-<<<<<<< HEAD
-                .createContainerCmd(testImage).withCmd("sleep", "9999").exec();
-=======
-                .createContainerCmd(testImage).withCmd("sleep 9999").exec();
->>>>>>> ad327723
-        dockerClient.startContainerCmd(container.getId()).exec();
-        dockerClient.stopContainerCmd(container.getId()).exec();
-        return KNOWN_NUM_EVENTS;
-    }
+	/**
+	 * This method generates {#link KNOWN_NUM_EVENTS} events
+	 */
+	private int generateEvents() {
+		String testImage = "busybox";
+		asString(dockerClient.pullImageCmd(testImage).exec());
+		CreateContainerResponse container = dockerClient
+				.createContainerCmd(testImage).withCmd("sleep", "9999").exec();
+		dockerClient.startContainerCmd(container.getId()).exec();
+		dockerClient.stopContainerCmd(container.getId()).exec();
+		return KNOWN_NUM_EVENTS;
+	}
 
-    private class EventCallbackTest implements EventCallback {
-        private final CountDownLatch countDownLatch;
-        private final AtomicBoolean isReceiving = new AtomicBoolean(true);
+	private class EventCallbackTest implements EventCallback {
+		private final CountDownLatch countDownLatch;
+		private final AtomicBoolean isReceiving = new AtomicBoolean(true);
 
-        public EventCallbackTest(CountDownLatch countDownLatch) {
-            this.countDownLatch = countDownLatch;
-        }
+		public EventCallbackTest(CountDownLatch countDownLatch) {
+			this.countDownLatch = countDownLatch;
+		}
 
-        public void close() {
-            isReceiving.set(false);
-        }
+		public void close() {
+			isReceiving.set(false);
+		}
 
-        @Override
-        public void onEvent(Event event) {
-            LOG.info("Received event #{}: {}", countDownLatch.getCount(), event);
-            countDownLatch.countDown();
-        }
+		@Override
+		public void onEvent(Event event) {
+			LOG.info("Received event #{}: {}", countDownLatch.getCount(), event);
+			countDownLatch.countDown();
+		}
 
-        @Override
-        public void onException(Throwable throwable) {
-           LOG.error("Error occurred: {}", throwable.getMessage());
-        }
+		@Override
+		public void onException(Throwable throwable) {
+			LOG.error("Error occurred: {}", throwable.getMessage());
+		}
 
-        @Override
-        public void onCompletion(int numEvents) {
-            LOG.info("Number of events received: {}", numEvents);
-        }
+		@Override
+		public void onCompletion(int numEvents) {
+			LOG.info("Number of events received: {}", numEvents);
+		}
 
-        @Override
-        public boolean isReceiving() {
-            return isReceiving.get();
-        }
-    }
+		@Override
+		public boolean isReceiving() {
+			return isReceiving.get();
+		}
+	}
 }