--- conflicted
+++ resolved
@@ -1,10 +1,5 @@
 package org.mariadb.jdbc;
 
-<<<<<<< HEAD
-=======
-import static org.junit.Assert.*;
-
->>>>>>> 73dc67ef
 import org.junit.BeforeClass;
 import org.junit.Test;
 
