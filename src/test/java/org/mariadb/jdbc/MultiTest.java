package org.mariadb.jdbc;

import org.junit.Assume;
import org.junit.BeforeClass;
import org.junit.Test;

import java.sql.*;
import java.util.Properties;

import static org.junit.Assert.*;


public class MultiTest extends BaseTest {

    /**
     * Tables initialisation.
     */
    @BeforeClass()
    public static void initClass() throws SQLException {
        createTable("MultiTestt1", "id int, test varchar(100)");
        createTable("MultiTestt2", "id int, test varchar(100)");
        createTable("MultiTestt3", "message text");
        createTable("MultiTestt4", "id int, test varchar(100), PRIMARY KEY (`id`)");
        createTable("MultiTestt5", "id int, test varchar(100)");
        createTable("MultiTestt6", "id int, test varchar(100)");
        createTable("MultiTestt7", "id int, test varchar(100)");
        createTable("MultiTestt8", "id int, test varchar(100)");
        createTable("MultiTestt10", "id int");
        createTable("MultiTestreWriteDuplicateTestTable", "id int, name varchar(100), PRIMARY KEY (`id`)");
        createTable("MultiTesttselect1", "LAST_UPDATE_DATETIME TIMESTAMP , nn int");
        createTable("MultiTesttselect2", "nn int");
        createTable("MultiTesttselect3", "LAST_UPDATE_DATETIME TIMESTAMP , nn int");
        createTable("MultiTesttselect4", "nn int");
        createTable("MultiTestt3_dupp", "col1 int, pkey int NOT NULL, col2 int, col3 int, col4 int, PRIMARY KEY "
                + "(`pkey`)");
        createTable("MultiTesttest_table", "col1 VARCHAR(32), col2 VARCHAR(32), col3 VARCHAR(32), col4 VARCHAR(32), "
                + "col5 VARCHAR(32)");
        createTable("MultiTesttest_table2", "col1 VARCHAR(32), col2 VARCHAR(32), col3 VARCHAR(32), col4 VARCHAR(32), "
                + "col5 VARCHAR(32)");
        createTable("MultiTestValues", "col1 VARCHAR(32), col2 VARCHAR(32)");

        createTable("MultiTestprepsemi", "id int not null primary key auto_increment, text text");
        createTable("MultiTestA", "data varchar(10)");
        createTable("testMultiGeneratedKey", "id int not null primary key auto_increment, text text");

<<<<<<< HEAD
=======

>>>>>>> e2f9dd24
        if (testSingleHost) {
            Statement st = sharedConnection.createStatement();
            st.execute("insert into MultiTestt1 values(1,'a'),(2,'a')");
            st.execute("insert into MultiTestt2 values(1,'a'),(2,'a')");
            st.execute("insert into MultiTestt5 values(1,'a'),(2,'a'),(2,'b')");
        }

    }

    @Test
    public void rewriteSelectQuery() throws Throwable {
        Statement st = sharedConnection.createStatement();
        st.execute("INSERT INTO MultiTesttselect2 VALUES (1)");
        PreparedStatement ps = sharedConnection.prepareStatement("/*CLIENT*/ insert into MultiTesttselect1 "
                + "(LAST_UPDATE_DATETIME, nn) select ?, nn from MultiTesttselect2");
        ps.setTimestamp(1, new Timestamp(System.currentTimeMillis()));
        ps.executeUpdate();

        ResultSet rs = st.executeQuery("SELECT * FROM MultiTesttselect1");
        rs.next();
        assertEquals(rs.getInt(2), 1);
    }

    @Test
    public void rewriteSelectQueryServerPrepared() throws Throwable {
        Statement st = sharedConnection.createStatement();
        st.execute("INSERT INTO MultiTesttselect4 VALUES (1)");
        PreparedStatement ps = sharedConnection.prepareStatement("insert into MultiTesttselect3 (LAST_UPDATE_DATETIME,"
                + " nn) select ?, nn from MultiTesttselect4");
        ps.setTimestamp(1, new Timestamp(System.currentTimeMillis()));
        ps.executeUpdate();

        ResultSet rs = st.executeQuery("SELECT * FROM MultiTesttselect3");
        rs.next();
        assertEquals(rs.getInt(2), 1);
    }

    @Test
    public void basicTest() throws SQLException {
        Connection connection = null;
        try {
            connection = setConnection("&allowMultiQueries=true");
            Statement statement = connection.createStatement();
            ResultSet rs = statement.executeQuery("select * from MultiTestt1;select * from MultiTestt2;");
            int count = 0;
            while (rs.next()) {
                count++;
            }
            assertTrue(count > 0);
            assertTrue(statement.getMoreResults());
            rs = statement.getResultSet();
            count = 0;
            while (rs.next()) {
                count++;
            }
            assertTrue(count > 0);
            assertFalse(statement.getMoreResults());
        } finally {
            connection.close();
        }
    }

    @Test
    public void updateTest() throws SQLException {
        Connection connection = null;
        try {
            connection = setConnection("&allowMultiQueries=true");
            Statement statement = connection.createStatement();
            statement.execute("update MultiTestt5 set test='a " + System.currentTimeMillis()
                    + "' where id = 2;select * from MultiTestt2;update MultiTestt5 set test='a2 " + System.currentTimeMillis()
                    + "' where id = 1;");
            assertNull(statement.getResultSet());
            assertEquals(2, statement.getUpdateCount());
            assertTrue(statement.getMoreResults());
            assertEquals(-1, statement.getUpdateCount());
            ResultSet rs = statement.getResultSet();
            int count = 0;
            while (rs.next()) {
                count++;
            }
            assertTrue(count > 0);

            assertTrue(statement.getMoreResults());
            assertEquals(1, statement.getUpdateCount());
            assertNull(statement.getResultSet());
            assertFalse(statement.getMoreResults());

        } finally {
            connection.close();
        }
    }

    @Test
    public void updateTest2() throws SQLException {
        Connection connection = null;
        try {
            connection = setConnection("&allowMultiQueries=true");
            Statement statement = connection.createStatement();
            statement.execute("select * from MultiTestt2;update MultiTestt5 set test='a " + System.currentTimeMillis()
                    + "' where id = 2;");
            ResultSet rs = statement.getResultSet();
            int count = 0;
            while (rs.next()) {
                count++;
            }
            assertTrue(count == 2);
            statement.getMoreResults();

            int updateNb = statement.getUpdateCount();
            assertEquals(2, updateNb);
        } finally {
            connection.close();
        }
    }

    @Test
    public void selectTest() throws SQLException {
        Connection connection = null;
        try {
            connection = setConnection("&allowMultiQueries=true");
            Statement statement = connection.createStatement();
            statement.execute("select * from MultiTestt2;select * from MultiTestt1;");
            ResultSet rs = statement.getResultSet();
            int count = 0;
            while (rs.next()) {
                count++;
            }
            assertTrue(count > 0);
            rs = statement.executeQuery("select * from MultiTestt1");
            count = 0;
            while (rs.next()) {
                count++;
            }
            assertTrue(count > 0);
        } finally {
            connection.close();
        }
    }

    @Test
    public void setMaxRowsMulti() throws Exception {
        Connection connection = null;
        try {
            connection = setConnection("&allowMultiQueries=true");
            Statement st = connection.createStatement();
            assertEquals(0, st.getMaxRows());

            st.setMaxRows(1);
            assertEquals(1, st.getMaxRows());

            /* Check 3 rows are returned if maxRows is limited to 3, in every result set in batch */

           /* Check first result set for at most 3 rows*/
            ResultSet rs = st.executeQuery("select 1 union select 2;select 1 union select 2");
            int cnt = 0;

            while (rs.next()) {
                cnt++;
            }
            rs.close();
            assertEquals(1, cnt);

           /* Check second result set for at most 3 rows*/
            assertTrue(st.getMoreResults());
            rs = st.getResultSet();
            cnt = 0;
            while (rs.next()) {
                cnt++;
            }
            rs.close();
            assertEquals(1, cnt);
        } finally {
            connection.close();
        }
    }

    /**
     * Conj-99: rewriteBatchedStatements parameter.
     *
     * @throws SQLException exception
     */
    @Test
    public void rewriteBatchedStatementsDisabledInsertionTest() throws SQLException {
        verifyInsertBehaviorBasedOnRewriteBatchedStatements(Boolean.FALSE, 3000);
    }


    /**
     * Conj-206: rewriteBatchedStatements parameter take care of max_allowed_size.
     *
     * @throws SQLException exception
     */
    @Test
    public void rewriteBatchedMaxAllowedSizeTest() throws SQLException {

        createTable("MultiTestt6", "id int, test varchar(10000)");
        Assume.assumeTrue(checkMaxAllowedPacketMore8m("rewriteBatchedMaxAllowedSizeTest"));
        Statement st = sharedConnection.createStatement();
        ResultSet rs = st.executeQuery("select @@max_allowed_packet");
        if (rs.next()) {
            long maxAllowedPacket = rs.getInt(1);
            int totalInsertCommands = (int) Math.ceil(maxAllowedPacket / 10050);
            verifyInsertBehaviorBasedOnRewriteBatchedStatements(Boolean.TRUE, totalInsertCommands);
        } else {
            fail();
        }
    }

    @Test
    public void rewriteBatchedWithoutParam() throws SQLException {
        try (Connection connection = setConnection("&rewriteBatchedStatements=true")) {
            PreparedStatement preparedStatement = connection.prepareStatement("INSERT INTO MultiTestt10 VALUES (1)");
            for (int i = 0; i < 100; i++) {
                preparedStatement.addBatch();
            }
            preparedStatement.executeBatch();
            ResultSet rs = connection.createStatement().executeQuery("SELECT COUNT(*) FROM MultiTestt10");
            rs.next();
            assertEquals(100, rs.getInt(1));
        }
    }

    /**
     * CONJ-329 error for rewrite without parameter.
     *
     * @throws SQLException if exception occur
     */
    @Test
    public void rewriteStatementWithoutParameter() throws SQLException {
        try (Connection connection = setConnection("&rewriteBatchedStatements=true")) {
            PreparedStatement statement = connection.prepareStatement("SELECT 1");
            try {
                statement.executeQuery();
            } finally {
                statement.close();
            }
        }
    }

    /**
     * CONJ-330 - correction using execute...() for rewriteBatchedStatements
     *
     * @throws SQLException if exception occur
     */
    @Test
    public void rewriteMonoQueryStatementWithParameter() throws SQLException {
        try (Connection connection = setConnection("&rewriteBatchedStatements=true")) {
            String failingQuery1 = "SELECT (1=? AND 2=2)";
            String failingQuery2 = "SELECT (1=?) AND 2=2";
            String workingQuery = "SELECT 1=? AND (2=2)";

            try (PreparedStatement statement = connection.prepareStatement(failingQuery1)) {
                checkResult(statement);
            }

            try (PreparedStatement statement = connection.prepareStatement(failingQuery2)) {
                checkResult(statement);
            }

            try (PreparedStatement statement = connection.prepareStatement(workingQuery)) {
                checkResult(statement);
            }
        }
    }

    private void checkResult(PreparedStatement statement) throws SQLException {
        statement.setInt(1, 1);
        statement.executeQuery();
        ResultSet rs = statement.executeQuery();
        assertTrue(rs.next());
        assertTrue(rs.getBoolean(1));
    }


    @Test
    public void testServerPrepareMeta() throws Throwable {
        Connection connection = null;
        try {
            connection = setConnection("&rewriteBatchedStatements=true");
            createTable("insertSelectTable1", "tt int");
            createTable("insertSelectTable2", "tt int");

            PreparedStatement ps = connection.prepareStatement(
                    "INSERT INTO insertSelectTable1 "
                            + "SELECT a1.tt FROM insertSelectTable2 a1 "
                            + "WHERE a1.tt = ? ");
            ps.setInt(1, 1);
            ps.addBatch();
            ps.setInt(1, 2);
            ps.addBatch();
            ps.executeBatch();

        } finally {
            if (connection != null) {
                connection.close();
            }
        }
    }

    private void verifyInsertBehaviorBasedOnRewriteBatchedStatements(Boolean rewriteBatchedStatements,
                                                                     int totalInsertCommands) throws SQLException {
        Properties props = new Properties();
        props.setProperty("rewriteBatchedStatements", rewriteBatchedStatements.toString());
        props.setProperty("allowMultiQueries", "true");
        Connection tmpConnection = null;
        try {
            tmpConnection = openNewConnection(connUri, props);
            verifyInsertCount(tmpConnection, 0);
            Statement statement = tmpConnection.createStatement();
            for (int i = 0; i < totalInsertCommands; i++) {
                statement.addBatch("INSERT INTO MultiTestt6 VALUES (" + i + ", 'testValue" + i + "')");
            }
            int[] updateCounts = statement.executeBatch();
            assertEquals(totalInsertCommands, updateCounts.length);
            int totalUpdates = 0;
            for (int count = 0; count < updateCounts.length; count++) {
                assertEquals(1, updateCounts[count]);
                totalUpdates += updateCounts[count];
            }
            assertEquals(totalInsertCommands, totalUpdates);
            verifyInsertCount(tmpConnection, totalInsertCommands);
        } finally {
            tmpConnection.close();
        }
    }

    private void verifyInsertCount(Connection tmpConnection, int insertCount) throws SQLException {
        assertEquals(insertCount, retrieveSessionVariableFromServer(tmpConnection, "Com_insert"));
    }

    private int retrieveSessionVariableFromServer(Connection tmpConnection, String variable) throws SQLException {
        Statement statement = tmpConnection.createStatement();
        ResultSet resultSet = statement.executeQuery("SHOW STATUS LIKE '" + variable + "'");
        try {
            if (resultSet.next()) {
                return resultSet.getInt(2);
            }
        } finally {
            resultSet.close();
        }
        throw new RuntimeException("Unable to retrieve, variable value from Server " + variable);
    }


    /**
     * Conj-141 : Batch Statement Rewrite: Support for ON DUPLICATE KEY.
     *
     * @throws SQLException exception
     */
    @Test
    public void rewriteBatchedStatementsWithQueryFirstAndLAst() throws SQLException {
        Connection connection = null;
        try {
            connection = setConnection("&rewriteBatchedStatements=true");

            PreparedStatement sqlInsert = connection.prepareStatement("INSERT INTO MultiTestt3_dupp(col1, pkey,col2,"
                    + "col3,col4) VALUES (9, ?, 5, ?, 8) ON DUPLICATE KEY UPDATE pkey=pkey+10");
            sqlInsert.setInt(1, 1);
            sqlInsert.setInt(2, 2);
            sqlInsert.addBatch();

            sqlInsert.setInt(1, 2);
            sqlInsert.setInt(2, 5);
            sqlInsert.addBatch();

            sqlInsert.setInt(1, 7);
            sqlInsert.setInt(2, 6);
            sqlInsert.addBatch();
            sqlInsert.executeBatch();
        } finally {
            connection.close();
        }

    }

    /**
     * Conj-142: Using a semicolon in a string with "rewriteBatchedStatements=true" fails.
     *
     * @throws SQLException exception
     */
    @Test
    public void rewriteBatchedStatementsSemicolon() throws SQLException {
        // set the rewrite batch statements parameter
        Properties props = new Properties();
        props.setProperty("rewriteBatchedStatements", "true");
        props.setProperty("allowMultiQueries", "true");
        Connection tmpConnection = null;
        try {
            tmpConnection = openNewConnection(connUri, props);

            final int currentInsert = retrieveSessionVariableFromServer(tmpConnection, "Com_insert");

            PreparedStatement sqlInsert = tmpConnection.prepareStatement(
                    "INSERT INTO MultiTestt3 (message) VALUES (?)");
            sqlInsert.setString(1, "aa");
            sqlInsert.addBatch();
            sqlInsert.setString(1, "b;b");
            sqlInsert.addBatch();
            sqlInsert.setString(1, ";ccccccc");
            sqlInsert.addBatch();
            sqlInsert.setString(1, "ddddddddddddddd;");
            sqlInsert.addBatch();
            sqlInsert.setString(1, ";eeeeeee;;eeeeeeeeee;eeeeeeeeee;");
            sqlInsert.addBatch();
            int[] updateCounts = sqlInsert.executeBatch();

            // rewrite should be ok, so the above should be executed in 1 command updating 5 rows
            assertEquals(5, updateCounts.length);
            assertEquals(Statement.SUCCESS_NO_INFO, updateCounts[0]);
            assertEquals(Statement.SUCCESS_NO_INFO, updateCounts[1]);
            assertEquals(Statement.SUCCESS_NO_INFO, updateCounts[2]);
            assertEquals(Statement.SUCCESS_NO_INFO, updateCounts[3]);
            assertEquals(Statement.SUCCESS_NO_INFO, updateCounts[4]);
            assertEquals(1, retrieveSessionVariableFromServer(tmpConnection, "Com_insert") - currentInsert);

            final int secondCurrentInsert = retrieveSessionVariableFromServer(tmpConnection, "Com_insert");

            // rewrite for multiple statements isn't possible, so use allowMutipleQueries
            sqlInsert = tmpConnection.prepareStatement("INSERT INTO MultiTestt3 (message) VALUES (?); "
                    + "INSERT INTO MultiTestt3 (message) VALUES ('multiple')");
            sqlInsert.setString(1, "aa");
            sqlInsert.addBatch();
            sqlInsert.setString(1, "b;b");
            sqlInsert.addBatch();
            updateCounts = sqlInsert.executeBatch();

            assertEquals(4, updateCounts.length);
            assertEquals(1, updateCounts[0]);
            assertEquals(1, updateCounts[1]);
            assertEquals(1, updateCounts[2]);
            assertEquals(1, updateCounts[3]);

            assertEquals(4, retrieveSessionVariableFromServer(tmpConnection, "Com_insert") - secondCurrentInsert);

        } finally {
            if (tmpConnection != null) {
                tmpConnection.close();
            }
        }
    }

    private PreparedStatement prepareStatementBatch(Connection tmpConnection, int size) throws SQLException {
        PreparedStatement preparedStatement = tmpConnection.prepareStatement("INSERT INTO MultiTestt7 VALUES (?, ?)");
        for (int i = 0; i < size; i++) {
            preparedStatement.setInt(1, i);
            preparedStatement.setString(2, "testValue" + i);
            preparedStatement.addBatch();

            preparedStatement.setInt(1, i);
            preparedStatement.setString(2, "testSecn" + i);
            preparedStatement.addBatch();
        }
        return preparedStatement;
    }


    /**
     * Conj-215: Batched statements with rewriteBatchedStatements that end with a semicolon fails.
     *
     * @throws SQLException exception
     */
    @Test
    public void semicolonTest() throws SQLException {
        Properties props = new Properties();
        props.setProperty("rewriteBatchedStatements", "true");
        props.setProperty("allowMultiQueries", "true");
        Connection tmpConnection = null;
        try {
            tmpConnection = openNewConnection(connUri, props);
            Statement sqlInsert = tmpConnection.createStatement();
            verifyInsertCount(tmpConnection, 0);

            for (int i = 0; i < 100; i++) {
                sqlInsert.addBatch("insert into MultiTestprepsemi (text) values ('This is a test" + i + "');");
            }
            sqlInsert.executeBatch();
            verifyInsertCount(tmpConnection, 100);
            for (int i = 0; i < 100; i++) {
                sqlInsert.addBatch("insert into MultiTestprepsemi (text) values ('This is a test" + i + "')");
            }
            sqlInsert.executeBatch();
            verifyInsertCount(tmpConnection, 200);
        } finally {
            tmpConnection.close();
        }
    }


    /**
     * Conj-99: rewriteBatchedStatements parameter.
     *
     * @throws SQLException exception
     */
    @Test
    public void rewriteBatchedStatementsUpdateTest() throws SQLException {
        // set the rewrite batch statements parameter
        Properties props = new Properties();
        props.setProperty("rewriteBatchedStatements", "true");
        props.setProperty("allowMultiQueries", "true");
        Connection tmpConnection = null;
        try {
            tmpConnection = openNewConnection(connUri, props);
            tmpConnection.setClientInfo(props);
            verifyUpdateCount(tmpConnection, 0);
            int cycles = 1000;
            prepareStatementBatch(tmpConnection, cycles).executeBatch();  // populate the table
            PreparedStatement preparedStatement = tmpConnection.prepareStatement(
                    "UPDATE MultiTestt7 SET test = ? WHERE id = ?");
            for (int i = 0; i < cycles; i++) {
                preparedStatement.setString(1, "updated testValue" + i);
                preparedStatement.setInt(2, i);
                preparedStatement.addBatch();
            }
            int[] updateCounts = preparedStatement.executeBatch();
            assertEquals(cycles, updateCounts.length);
            int totalUpdates = 0;
            for (int count = 0; count < updateCounts.length; count++) {
                assertEquals(2, updateCounts[count]); //2 rows updated by update.
                totalUpdates += updateCounts[count];
            }

            verifyUpdateCount(tmpConnection, cycles); //1000 update commande launched
            assertEquals(cycles * 2, totalUpdates); // 2000 rows updates
        } finally {
            if (tmpConnection != null) {
                tmpConnection.close();
            }
        }
    }


    /**
     * Conj-152: rewriteBatchedStatements and multiple executeBatch check.
     *
     * @throws SQLException exception
     */
    @Test
    public void testMultipleExecuteBatch() throws SQLException {
        // set the rewrite batch statements parameter
        Properties props = new Properties();
        props.setProperty("rewriteBatchedStatements", "true");
        props.setProperty("allowMultiQueries", "true");
        Connection tmpConnection = null;
        try {
            tmpConnection = openNewConnection(connUri, props);
            tmpConnection.setClientInfo(props);
            verifyUpdateCount(tmpConnection, 0);
            tmpConnection.createStatement().execute("insert into MultiTestt8 values(1,'a'),(2,'a')");

            PreparedStatement preparedStatement = tmpConnection.prepareStatement(
                    "UPDATE MultiTestt8 SET test = ? WHERE id = ?");
            preparedStatement.setString(1, "executebatch");
            preparedStatement.setInt(2, 1);
            preparedStatement.addBatch();
            preparedStatement.setString(1, "executebatch2");
            preparedStatement.setInt(2, 3);
            preparedStatement.addBatch();

            int[] updateCounts = preparedStatement.executeBatch();
            assertEquals(2, updateCounts.length);

            preparedStatement.setString(1, "executebatch3");
            preparedStatement.setInt(2, 1);
            preparedStatement.addBatch();
            updateCounts = preparedStatement.executeBatch();
            assertEquals(1, updateCounts.length);
        } finally {
            if (tmpConnection != null) {
                tmpConnection.close();
            }
        }
    }

    @Test
    public void rewriteBatchedStatementsInsertWithDuplicateRecordsTest() throws SQLException {
        Properties props = new Properties();
        props.setProperty("rewriteBatchedStatements", "true");
        props.setProperty("allowMultiQueries", "true");
        Connection tmpConnection = null;
        try {
            tmpConnection = openNewConnection(connUri, props);
            verifyInsertCount(tmpConnection, 0);
            Statement statement = tmpConnection.createStatement();
            for (int i = 0; i < 100; i++) {
                int newId = i % 20; //to create duplicate id's
                String roleTxt = "VAMPIRE" + newId;
                statement.addBatch("INSERT IGNORE  INTO MultiTestreWriteDuplicateTestTable VALUES (" + newId
                        + ", '" + roleTxt + "')");
            }
            int[] updateCounts = statement.executeBatch();
            assertEquals(100, updateCounts.length);

            for (int i = 0; i < updateCounts.length; i++) {
                assertEquals((i < 20) ? 1 : 0, updateCounts[i]);
            }
            verifyInsertCount(tmpConnection, 100);
            verifyUpdateCount(tmpConnection, 0);
        } finally {
            if (tmpConnection != null) {
                tmpConnection.close();
            }
        }
    }

    @Test
    public void updateCountTest() throws SQLException {
        Properties props = new Properties();
        props.setProperty("rewriteBatchedStatements", "true");
        props.setProperty("allowMultiQueries", "true");
        Connection tmpConnection = null;
        try {
            tmpConnection = openNewConnection(connUri, props);
            PreparedStatement sqlInsert = tmpConnection.prepareStatement(
                    "INSERT IGNORE INTO MultiTestt4 (id,test) VALUES (?,?)");
            sqlInsert.setInt(1, 1);
            sqlInsert.setString(2, "value1");
            sqlInsert.addBatch();
            sqlInsert.setInt(1, 1);
            sqlInsert.setString(2, "valuenull");
            sqlInsert.addBatch();
            sqlInsert.setInt(1, 2);
            sqlInsert.setString(2, "value2");
            sqlInsert.addBatch();
            sqlInsert.setInt(1, 3);
            sqlInsert.setString(2, "value2");
            sqlInsert.addBatch();
            int[] insertCounts = sqlInsert.executeBatch();

            //Insert in prepare statement, cannot know the number og each one
            assertEquals(4, insertCounts.length);
            assertEquals(Statement.SUCCESS_NO_INFO, insertCounts[0]);
            assertEquals(Statement.SUCCESS_NO_INFO, insertCounts[1]);
            assertEquals(Statement.SUCCESS_NO_INFO, insertCounts[2]);
            assertEquals(Statement.SUCCESS_NO_INFO, insertCounts[3]);


            PreparedStatement sqlUpdate = tmpConnection.prepareStatement(
                    "UPDATE MultiTestt4 SET test = ? WHERE test = ?");
            sqlUpdate.setString(1, "value1 - updated");
            sqlUpdate.setString(2, "value1");
            sqlUpdate.addBatch();
            sqlUpdate.setString(1, "value3 - updated");
            sqlUpdate.setString(2, "value3");
            sqlUpdate.addBatch();
            sqlUpdate.setString(1, "value2 - updated");
            sqlUpdate.setString(2, "value2");
            sqlUpdate.addBatch();

            int[] updateCounts = sqlUpdate.executeBatch();
            assertEquals(3, updateCounts.length);
            assertEquals(1, updateCounts[0]);
            assertEquals(0, updateCounts[1]);
            assertEquals(2, updateCounts[2]);
        } finally {
            if (tmpConnection != null) {
                tmpConnection.close();
            }
        }
    }


    private void verifyUpdateCount(Connection tmpConnection, int updateCount) throws SQLException {
        assertEquals(updateCount, retrieveSessionVariableFromServer(tmpConnection, "Com_update"));
    }

    @Test
    public void testInsertWithLeadingConstantValue() throws Exception {
        Properties props = new Properties();
        props.setProperty("rewriteBatchedStatements", "true");
        props.setProperty("allowMultiQueries", "true");
        Connection tmpConnection = null;
        try {
            tmpConnection = openNewConnection(connUri, props);
            PreparedStatement insertStmt = tmpConnection.prepareStatement("INSERT INTO MultiTesttest_table (col1, col2,"
                    + " col3, col4, col5) values('some value', ?, 'other value', ?, 'third value')");
            insertStmt.setString(1, "a1");
            insertStmt.setString(2, "a2");
            insertStmt.addBatch();
            insertStmt.setString(1, "b1");
            insertStmt.setString(2, "b2");
            insertStmt.addBatch();
            insertStmt.executeBatch();
        } finally {
            if (tmpConnection != null) {
                tmpConnection.close();
            }
        }
    }


    @Test
    public void testInsertWithoutFirstContent() throws Exception {
        Properties props = new Properties();
        props.setProperty("rewriteBatchedStatements", "true");
        props.setProperty("allowMultiQueries", "true");
        Connection tmpConnection = null;
        try {
            tmpConnection = openNewConnection(connUri, props);
            PreparedStatement insertStmt = tmpConnection.prepareStatement("INSERT INTO MultiTesttest_table2 "
                    + "(col2, col3, col4, col5) values(?, 'other value', ?, 'third value')");
            insertStmt.setString(1, "a1");
            insertStmt.setString(2, "a2");
            insertStmt.addBatch();
            insertStmt.setString(1, "b1");
            insertStmt.setString(2, "b2");
            insertStmt.addBatch();
            insertStmt.executeBatch();
        } finally {
            if (tmpConnection != null) {
                tmpConnection.close();
            }
        }
    }

    @Test
    public void testduplicate() throws Exception {
        createTable("SOME_TABLE", "ID INT(11) not null, FOO INT(11), PRIMARY KEY (ID), UNIQUE INDEX `FOO` (`FOO`)");
        String sql = "insert into `SOME_TABLE` (`ID`, `FOO`) values (?, ?) "
                + "on duplicate key update `SOME_TABLE`.`FOO` = ?";
        PreparedStatement st = sharedConnection.prepareStatement(sql);
        st.setInt(1, 1);
        st.setInt(2, 1);
        st.setInt(3, 1);
        st.addBatch();

        st.setInt(1, 2);
        st.setInt(2, 1);
        st.setInt(3, 2);
        st.addBatch();
        st.executeBatch();

        sql = "/*CLIENT*/" + sql;
        st = sharedConnection.prepareStatement(sql);
        st.setInt(1, 4);
        st.setInt(2, 4);
        st.setInt(3, 5);
        st.addBatch();

        st.setInt(1, 5);
        st.setInt(2, 4);
        st.setInt(3, 8);
        st.addBatch();
        st.executeBatch();
    }


    @Test
    public void valuesWithoutSpace() throws Exception {
        Properties props = new Properties();
        props.setProperty("rewriteBatchedStatements", "true");
        props.setProperty("allowMultiQueries", "true");
        Connection tmpConnection = null;
        try {
            tmpConnection = openNewConnection(connUri, props);
            PreparedStatement insertStmt = tmpConnection.prepareStatement("INSERT INTO MultiTestValues (col1, col2)VALUES (?, ?)");
            insertStmt.setString(1, "a");
            insertStmt.setString(2, "b");
            insertStmt.addBatch();
            insertStmt.setString(1, "c");
            insertStmt.setString(2, "d");
            insertStmt.addBatch();
            insertStmt.executeBatch();
        } finally {
            if (tmpConnection != null) {
                tmpConnection.close();
            }
        }
    }

    /**
     * Conj-208 : Rewritten batch inserts can fail without a space before the VALUES clause.
     *
     * @throws Exception exception
     */
    @Test
    public void valuesWithoutSpacewithoutRewrite() throws Exception {
        Properties props = new Properties();
        props.setProperty("rewriteBatchedStatements", "true");
        Connection tmpConnection = null;
        try {
            tmpConnection = openNewConnection(connUri, props);
            PreparedStatement insertStmt = tmpConnection.prepareStatement("INSERT INTO MultiTestValues (col1, col2)VALUES (?, ?)");
            insertStmt.setString(1, "a");
            insertStmt.setString(2, "b");
            insertStmt.addBatch();
            insertStmt.setString(1, "c");
            insertStmt.setString(2, "d");
            insertStmt.addBatch();
            insertStmt.executeBatch();
        } finally {
            if (tmpConnection != null) {
                tmpConnection.close();
            }
        }
    }


    @Test
    public void continueOnBatchError() throws SQLException {
        for (int i = 0; i < 16; i++) {
            continueOnBatchError(i % 16 < 8, i % 8 < 4, i % 4 < 2, i % 2 == 0);
        }
    }

    private void continueOnBatchError(boolean continueBatch, boolean serverPrepare,
                                      boolean rewrite, boolean batchMulti) throws SQLException {
        System.out.println("continueBatch:" + continueBatch
                + " serverPrepare:" + serverPrepare
                + " rewrite:" + rewrite
                + " batchMulti:" + batchMulti);
        createTable("MultiTestt9", "id int not null primary key, test varchar(10)");
        try (Connection connection = setBlankConnection(
                "&useServerPrepStmts=" + serverPrepare
                        + "&useBatchMultiSend=" + batchMulti
                        + "&continueBatchOnError=" + continueBatch
                        + "&rewriteBatchedStatements=" + rewrite)) {
            PreparedStatement pstmt = connection.prepareStatement("INSERT INTO MultiTestt9 (id, test) VALUES (?, ?)");
            for (int i = 0; i < 10; i++) {
                pstmt.setInt(1, (i == 5) ? 0 : i);
                pstmt.setString(2, String.valueOf(i));
                pstmt.addBatch();
            }
            try {
                pstmt.executeBatch();
                fail("Must have thrown SQLException");
            } catch (BatchUpdateException e) {


                int[] updateCount = e.getUpdateCounts();
                assertEquals(10, updateCount.length);
                if (rewrite) {
                    //rewrite exception is all or nothing
                    assertEquals(Statement.EXECUTE_FAILED, updateCount[0]);
                    assertEquals(Statement.EXECUTE_FAILED, updateCount[1]);
                    assertEquals(Statement.EXECUTE_FAILED, updateCount[2]);
                    assertEquals(Statement.EXECUTE_FAILED, updateCount[3]);
                    assertEquals(Statement.EXECUTE_FAILED, updateCount[4]);
                    assertEquals(Statement.EXECUTE_FAILED, updateCount[5]);
                    assertEquals(Statement.EXECUTE_FAILED, updateCount[6]);
                    assertEquals(Statement.EXECUTE_FAILED, updateCount[7]);
                    assertEquals(Statement.EXECUTE_FAILED, updateCount[8]);
                    assertEquals(Statement.EXECUTE_FAILED, updateCount[9]);
                } else {
                    assertEquals(1, updateCount[0]);
                    assertEquals(1, updateCount[1]);
                    assertEquals(1, updateCount[2]);
                    assertEquals(1, updateCount[3]);
                    assertEquals(1, updateCount[4]);
                    assertEquals(Statement.EXECUTE_FAILED, updateCount[5]);
                    if (continueBatch) {
                        assertEquals(1, updateCount[6]);
                        assertEquals(1, updateCount[7]);
                        assertEquals(1, updateCount[8]);
                        assertEquals(1, updateCount[9]);
                    } else {
                        if (batchMulti) {
                            //send in batch, so continue will be handle, but send packet is executed.
                            assertEquals(1, updateCount[6]);
                            assertEquals(1, updateCount[7]);
                            assertEquals(1, updateCount[8]);
                            assertEquals(1, updateCount[9]);
                        } else {
                            assertEquals(Statement.EXECUTE_FAILED, updateCount[6]);
                            assertEquals(Statement.EXECUTE_FAILED, updateCount[7]);
                            assertEquals(Statement.EXECUTE_FAILED, updateCount[8]);
                            assertEquals(Statement.EXECUTE_FAILED, updateCount[9]);
                        }
                    }
                }

                ResultSet rs = connection.createStatement().executeQuery("SELECT * FROM MultiTestt9");
                //check result
                if (!rewrite) {
                    checkNextData(0, rs);
                    checkNextData(1, rs);
                    checkNextData(2, rs);
                    checkNextData(3, rs);
                    checkNextData(4, rs);

                    if (continueBatch || batchMulti) {
                        checkNextData(6, rs);
                        checkNextData(7, rs);
                        checkNextData(8, rs);
                        checkNextData(9, rs);
                    }
                }
                assertFalse(rs.next());
            }
        }
    }

    private void checkNextData(int value, ResultSet rs) throws SQLException {
        assertTrue(rs.next());
        assertEquals(value, rs.getInt(1));
        assertEquals(String.valueOf(value), rs.getString(2));
    }

    @Test
    public void testCloseStatementWithoutQuery() throws SQLException {
        final Statement statement = sharedConnection.createStatement();
        // Make sure it is a streaming statement:
        statement.setFetchSize(Integer.MIN_VALUE);
        for (int count = 1; count <= 10; count++) {
            statement.close();
        }
    }

    @Test
    public void testClosePrepareStatementWithoutQuery() throws SQLException {
        final PreparedStatement preparedStatement = sharedConnection.prepareStatement("SELECT 1");
        // Make sure it is a streaming statement:
        preparedStatement.setFetchSize(Integer.MIN_VALUE);
        for (int count = 1; count <= 10; count++) {
            preparedStatement.close();
        }
    }

    @Test
    public void testCloseStatement() throws SQLException {
        createTable("testStatementClose", "id int");
        final Statement statement = sharedConnection.createStatement();
        // Make sure it is a streaming statement:
        statement.setFetchSize(1);

        statement.execute("INSERT INTO testStatementClose (id) VALUES (1)");
        for (int count = 1; count <= 10; count++) {
            statement.close();
        }
    }

    @Test
    public void testClosePrepareStatement() throws SQLException {
        createTable("testPrepareStatementClose", "id int");
        sharedConnection.createStatement().execute("INSERT INTO testPrepareStatementClose(id) VALUES (1),(2),(3)");
        final PreparedStatement preparedStatement = sharedConnection.prepareStatement("SELECT * FROM testPrepareStatementClose");
        preparedStatement.execute();
        // Make sure it is a streaming statement:
        preparedStatement.setFetchSize(1);

        for (int count = 1; count <= 10; count++) {
            preparedStatement.close();
        }
    }


    @Test
    public void rewriteErrorRewriteValues() throws SQLException {
        prepareBatchUpdateException(true, true);
    }

    @Test
    public void rewriteErrorRewriteMulti() throws SQLException {
        prepareBatchUpdateException(false, true);
    }

    @Test
    public void rewriteErrorStandard() throws SQLException {
        prepareBatchUpdateException(false, false);
    }


    private void prepareBatchUpdateException(Boolean rewriteBatchedStatements, Boolean allowMultiQueries) throws SQLException {

        createTable("batchUpdateException", "i int,PRIMARY KEY (i)");
        Properties props = new Properties();
        props.setProperty("rewriteBatchedStatements", rewriteBatchedStatements.toString());
        props.setProperty("allowMultiQueries", allowMultiQueries.toString());
        props.setProperty("useServerPrepStmts", "false");

        try (Connection tmpConnection = openNewConnection(connUri, props)) {
            verifyInsertCount(tmpConnection, 0);

            PreparedStatement ps = tmpConnection.prepareStatement("insert into batchUpdateException values(?)");
            ps.setInt(1, 1);
            ps.addBatch();
            ps.setInt(1, 2);
            ps.addBatch();
            ps.setInt(1, 1); // will fail, duplicate primary key
            ps.addBatch();
            ps.setInt(1, 3);
            ps.addBatch();

            try {
                ps.executeBatch();
                fail("exception should be throw above");
            } catch (BatchUpdateException bue) {
                int[] updateCounts = bue.getUpdateCounts();
                if (rewriteBatchedStatements) {
                    assertEquals(4, updateCounts.length);
                    assertEquals(Statement.EXECUTE_FAILED, updateCounts[0]);
                    assertEquals(Statement.EXECUTE_FAILED, updateCounts[1]);
                    assertEquals(Statement.EXECUTE_FAILED, updateCounts[2]);
                    assertEquals(Statement.EXECUTE_FAILED, updateCounts[3]);
                    verifyInsertCount(tmpConnection, 1);
                } else {
                    assertEquals(4, updateCounts.length);
                    assertEquals(1, updateCounts[0]);
                    assertEquals(1, updateCounts[1]);
                    assertEquals(Statement.EXECUTE_FAILED, updateCounts[2]);
                    assertEquals(1, updateCounts[3]);
                    verifyInsertCount(tmpConnection, 4);
                }
                assertTrue(bue.getCause() instanceof SQLIntegrityConstraintViolationException);

            }
        }
    }

    /**
     * Test that using -1 (last prepared Statement), if next execution has parameter corresponding,
     * previous prepare will not be used.
     *
     * @throws Throwable if any error.
     */
    @Test
    public void testLastPrepareDiscarded() throws Throwable {

        PreparedStatement preparedStatement1 = sharedConnection.prepareStatement("INSERT INTO MultiTestA (data) VALUES (?)");
        preparedStatement1.setString(1, "A");
        preparedStatement1.execute();

        PreparedStatement preparedStatement2 = sharedConnection.prepareStatement("select * from (select ? `field1` from dual) as tt");
        preparedStatement2.setString(1, "B");
        try {
            preparedStatement2.execute();
            //must have thrown error if server prepare.
        } catch (Exception e) {
            //server prepare.
            ResultSet rs = sharedConnection.createStatement().executeQuery("SELECT * FROM MultiTestA");
            assertTrue(rs.next());
            assertEquals("A", rs.getString(1));
            assertFalse(rs.next()); //"B" must not have been saved in Table MultiTestA
        }

    }

<<<<<<< HEAD
=======

>>>>>>> e2f9dd24
    @Test
    public void testMultiGeneratedKeyRewrite() throws Throwable {

        Properties props = new Properties();
        props.setProperty("rewriteBatchedStatements", "true");
        props.setProperty("allowMultiQueries", "true");
        props.setProperty("useServerPrepStmts", "false");
        props.setProperty("sessionVariables", "auto_increment_increment=3");

        try (Connection tmpConnection = openNewConnection(connUri, props)) {
            checkResults(tmpConnection);
<<<<<<< HEAD
=======
            checkResultsPrepare(tmpConnection);
            checkResultsPrepareMulti(tmpConnection);
            checkResultsPrepareBatch(tmpConnection, true);
>>>>>>> e2f9dd24
        }

    }

    @Test
    public void testMultiGeneratedKey() throws Throwable {

        Properties props = new Properties();
        props.setProperty("rewriteBatchedStatements", "false");
<<<<<<< HEAD
        props.setProperty("allowMultiQueries", "false");
=======
        props.setProperty("allowMultiQueries", "true");
>>>>>>> e2f9dd24
        props.setProperty("useServerPrepStmts", "true");
        props.setProperty("sessionVariables", "auto_increment_increment=3");

        try (Connection tmpConnection = openNewConnection(connUri, props)) {
            checkResults(tmpConnection);
<<<<<<< HEAD
        }

    }

    private void checkResults(Connection connection) throws SQLException {
=======
            checkResultsPrepare(tmpConnection);
            checkResultsPrepareMulti(tmpConnection);
            checkResultsPrepareBatch(tmpConnection, false);
        }

    }


    private void checkResultsPrepareBatch(Connection connection, boolean isRewrite) throws SQLException {
>>>>>>> e2f9dd24
        try (Statement stmt = connection.createStatement()) {
            stmt.executeQuery("truncate table testMultiGeneratedKey");

            //test single execution
<<<<<<< HEAD
            stmt.execute("INSERT INTO testMultiGeneratedKey (text) VALUES ('data11'), ('data21'), ('data31')", Statement.RETURN_GENERATED_KEYS);
            ResultSet rs = stmt.getGeneratedKeys();

            for (int i = 1; i < 4; i++) {
                assertTrue(rs.next());
                assertEquals(1 + (i - 1) * 3, rs.getInt(1));
            }
            assertFalse(rs.next());

            stmt.execute("INSERT INTO testMultiGeneratedKey (text) VALUES ('data11')", Statement.RETURN_GENERATED_KEYS);
            rs = stmt.getGeneratedKeys();
            assertTrue(rs.next());
            assertEquals(10, rs.getInt(1));
            assertFalse(rs.next());

            stmt.execute("SELECT * FROM testMultiGeneratedKey", Statement.RETURN_GENERATED_KEYS);
            rs = stmt.getGeneratedKeys();
            assertFalse(rs.next());

            //test batch
            stmt.executeQuery("truncate table testMultiGeneratedKey");
            stmt.addBatch("INSERT INTO testMultiGeneratedKey (text) VALUES ('data11')");
            stmt.addBatch("INSERT INTO testMultiGeneratedKey (text) VALUES ('data12')");
            stmt.addBatch("INSERT INTO testMultiGeneratedKey (text) VALUES ('data13')");
            stmt.executeBatch();

            rs = stmt.getGeneratedKeys();

            for (int i = 1; i < 4; i++) {
                assertTrue(rs.next());
                assertEquals(1 + (i - 1) * 3, rs.getInt(1));
            }
            assertFalse(rs.next());
=======
            PreparedStatement preparedStatement = connection.prepareStatement("INSERT INTO testMultiGeneratedKey (text) VALUES (?)",
                    Statement.RETURN_GENERATED_KEYS);
            preparedStatement.setString(1, "data1");
            preparedStatement.addBatch();
            preparedStatement.setString(1, "data2");
            preparedStatement.addBatch();

            int[] updates = preparedStatement.executeBatch();
            assertEquals(2, updates.length);

            ResultSet rs = preparedStatement.getGeneratedKeys();
            assertTrue(rs.next());
            assertEquals(1, rs.getInt(1));
            assertTrue(rs.next());
            assertEquals(4, rs.getInt(1));
            assertFalse(rs.next());
            assertFalse(preparedStatement.getMoreResults());


            if (!isRewrite) {
                assertEquals(1, updates[0]);
                assertEquals(1, updates[1]);
            } else {
                assertEquals(Statement.SUCCESS_NO_INFO, updates[0]);
                assertEquals(Statement.SUCCESS_NO_INFO, updates[1]);
            }
        }
    }

    private void checkResultsPrepare(Connection connection) throws SQLException {
        try (Statement stmt = connection.createStatement()) {
            stmt.executeQuery("truncate table testMultiGeneratedKey");

            //test single execution
            PreparedStatement preparedStatement = connection.prepareStatement("INSERT INTO testMultiGeneratedKey (text) VALUES (?)",
                    Statement.RETURN_GENERATED_KEYS);
            preparedStatement.setString(1, "data1");
            int update = preparedStatement.executeUpdate();
            assertEquals(1, update);

            ResultSet rs = preparedStatement.getGeneratedKeys();
            assertTrue(rs.next());
            assertEquals(1, rs.getInt(1));
            assertFalse(rs.next());
        }
    }

    private void checkResultsPrepareMulti(Connection connection) throws SQLException {
        try (Statement stmt = connection.createStatement()) {
            stmt.executeQuery("truncate table testMultiGeneratedKey");

            //test single execution
            PreparedStatement preparedStatement = connection.prepareStatement("INSERT INTO testMultiGeneratedKey (text) VALUES (?);"
                    + "INSERT INTO testMultiGeneratedKey (text) VALUES (?)", Statement.RETURN_GENERATED_KEYS);
            preparedStatement.setString(1, "data1");
            preparedStatement.setString(2, "data2");
            int update = preparedStatement.executeUpdate();
            assertEquals(1, update);

            ResultSet rs = preparedStatement.getGeneratedKeys();
            assertTrue(rs.next());
            assertEquals(1, rs.getInt(1));
            assertFalse(rs.next());
            assertTrue(preparedStatement.getMoreResults());

            assertEquals(1, preparedStatement.getUpdateCount());
            rs = preparedStatement.getGeneratedKeys();
            assertTrue(rs.next());
            assertEquals(4, rs.getInt(1));
            assertFalse(rs.next());
            assertFalse(preparedStatement.getMoreResults());

        }
    }

    private void checkResults(Connection connection) throws SQLException {
        try (Statement stmt = connection.createStatement()) {
            stmt.executeQuery("truncate table testMultiGeneratedKey");

            //test single execution
            int update = stmt.executeUpdate("INSERT INTO testMultiGeneratedKey (text) VALUES ('data1'), ('data2'), ('data3');"
                    + "INSERT INTO testMultiGeneratedKey (text) VALUES ('data4'), ('data5')", Statement.RETURN_GENERATED_KEYS);
            assertEquals(3, update);

            ResultSet rs = stmt.getGeneratedKeys();
            assertTrue(rs.next());
            assertEquals(1, rs.getInt(1));
            assertTrue(rs.next());
            assertEquals(4, rs.getInt(1));
            assertTrue(rs.next());
            assertEquals(7, rs.getInt(1));
            assertFalse(rs.next());

            assertTrue(stmt.getMoreResults());
            assertEquals(2, stmt.getUpdateCount());

            rs = stmt.getGeneratedKeys();
            assertTrue(rs.next());
            assertEquals(10, rs.getInt(1));
            assertTrue(rs.next());
            assertEquals(13, rs.getInt(1));
            assertFalse(rs.next());

            assertFalse(stmt.getMoreResults());

            update = stmt.executeUpdate("INSERT INTO testMultiGeneratedKey (text) VALUES ('data11')", Statement.RETURN_GENERATED_KEYS);
            assertEquals(1, update);

            rs = stmt.getGeneratedKeys();
            assertTrue(rs.next());
            assertEquals(16, rs.getInt(1));
            assertFalse(rs.next());
            assertFalse(stmt.getMoreResults());

            update = stmt.executeUpdate("SELECT * FROM testMultiGeneratedKey", Statement.RETURN_GENERATED_KEYS);
            assertEquals(0, update);

            rs = stmt.getGeneratedKeys();
            assertFalse(rs.next());
            assertFalse(stmt.getMoreResults());

            //test batch
            stmt.executeQuery("truncate table testMultiGeneratedKey");
            stmt.addBatch("INSERT INTO testMultiGeneratedKey (text) VALUES ('data0');INSERT INTO testMultiGeneratedKey (text) VALUES ('data1')");
            stmt.addBatch("INSERT INTO testMultiGeneratedKey (text) VALUES ('data2')");
            stmt.addBatch("INSERT INTO testMultiGeneratedKey (text) VALUES ('data3')");
            int[] updates = stmt.executeBatch();

            assertEquals(4, updates.length);

            assertEquals(1, updates[0]);
            assertEquals(1, updates[1]);
            assertEquals(1, updates[2]);
            assertEquals(1, updates[3]);

            rs = stmt.getGeneratedKeys();

            for (int i = 0; i < 4; i++) {
                assertTrue(rs.next());
                assertEquals(1 + i * 3, rs.getInt(1));
            }

            assertFalse(rs.next());
            assertFalse(stmt.getMoreResults());
>>>>>>> e2f9dd24

            stmt.addBatch("INSERT INTO testMultiGeneratedKey (text) VALUES ('data11')");
            stmt.executeBatch();

            rs = stmt.getGeneratedKeys();
            assertTrue(rs.next());
<<<<<<< HEAD
            assertEquals(10, rs.getInt(1));

        }

    }


=======
            assertEquals(13, rs.getInt(1));
            assertFalse(rs.next());

        }

    }

>>>>>>> e2f9dd24
}<|MERGE_RESOLUTION|>--- conflicted
+++ resolved
@@ -43,10 +43,7 @@
         createTable("MultiTestA", "data varchar(10)");
         createTable("testMultiGeneratedKey", "id int not null primary key auto_increment, text text");
 
-<<<<<<< HEAD
-=======
-
->>>>>>> e2f9dd24
+
         if (testSingleHost) {
             Statement st = sharedConnection.createStatement();
             st.execute("insert into MultiTestt1 values(1,'a'),(2,'a')");
@@ -1083,10 +1080,7 @@
 
     }
 
-<<<<<<< HEAD
-=======
-
->>>>>>> e2f9dd24
+
     @Test
     public void testMultiGeneratedKeyRewrite() throws Throwable {
 
@@ -1098,12 +1092,9 @@
 
         try (Connection tmpConnection = openNewConnection(connUri, props)) {
             checkResults(tmpConnection);
-<<<<<<< HEAD
-=======
             checkResultsPrepare(tmpConnection);
             checkResultsPrepareMulti(tmpConnection);
             checkResultsPrepareBatch(tmpConnection, true);
->>>>>>> e2f9dd24
         }
 
     }
@@ -1113,23 +1104,12 @@
 
         Properties props = new Properties();
         props.setProperty("rewriteBatchedStatements", "false");
-<<<<<<< HEAD
-        props.setProperty("allowMultiQueries", "false");
-=======
         props.setProperty("allowMultiQueries", "true");
->>>>>>> e2f9dd24
         props.setProperty("useServerPrepStmts", "true");
         props.setProperty("sessionVariables", "auto_increment_increment=3");
 
         try (Connection tmpConnection = openNewConnection(connUri, props)) {
             checkResults(tmpConnection);
-<<<<<<< HEAD
-        }
-
-    }
-
-    private void checkResults(Connection connection) throws SQLException {
-=======
             checkResultsPrepare(tmpConnection);
             checkResultsPrepareMulti(tmpConnection);
             checkResultsPrepareBatch(tmpConnection, false);
@@ -1139,46 +1119,10 @@
 
 
     private void checkResultsPrepareBatch(Connection connection, boolean isRewrite) throws SQLException {
->>>>>>> e2f9dd24
         try (Statement stmt = connection.createStatement()) {
             stmt.executeQuery("truncate table testMultiGeneratedKey");
 
             //test single execution
-<<<<<<< HEAD
-            stmt.execute("INSERT INTO testMultiGeneratedKey (text) VALUES ('data11'), ('data21'), ('data31')", Statement.RETURN_GENERATED_KEYS);
-            ResultSet rs = stmt.getGeneratedKeys();
-
-            for (int i = 1; i < 4; i++) {
-                assertTrue(rs.next());
-                assertEquals(1 + (i - 1) * 3, rs.getInt(1));
-            }
-            assertFalse(rs.next());
-
-            stmt.execute("INSERT INTO testMultiGeneratedKey (text) VALUES ('data11')", Statement.RETURN_GENERATED_KEYS);
-            rs = stmt.getGeneratedKeys();
-            assertTrue(rs.next());
-            assertEquals(10, rs.getInt(1));
-            assertFalse(rs.next());
-
-            stmt.execute("SELECT * FROM testMultiGeneratedKey", Statement.RETURN_GENERATED_KEYS);
-            rs = stmt.getGeneratedKeys();
-            assertFalse(rs.next());
-
-            //test batch
-            stmt.executeQuery("truncate table testMultiGeneratedKey");
-            stmt.addBatch("INSERT INTO testMultiGeneratedKey (text) VALUES ('data11')");
-            stmt.addBatch("INSERT INTO testMultiGeneratedKey (text) VALUES ('data12')");
-            stmt.addBatch("INSERT INTO testMultiGeneratedKey (text) VALUES ('data13')");
-            stmt.executeBatch();
-
-            rs = stmt.getGeneratedKeys();
-
-            for (int i = 1; i < 4; i++) {
-                assertTrue(rs.next());
-                assertEquals(1 + (i - 1) * 3, rs.getInt(1));
-            }
-            assertFalse(rs.next());
-=======
             PreparedStatement preparedStatement = connection.prepareStatement("INSERT INTO testMultiGeneratedKey (text) VALUES (?)",
                     Statement.RETURN_GENERATED_KEYS);
             preparedStatement.setString(1, "data1");
@@ -1323,22 +1267,12 @@
 
             assertFalse(rs.next());
             assertFalse(stmt.getMoreResults());
->>>>>>> e2f9dd24
 
             stmt.addBatch("INSERT INTO testMultiGeneratedKey (text) VALUES ('data11')");
             stmt.executeBatch();
 
             rs = stmt.getGeneratedKeys();
             assertTrue(rs.next());
-<<<<<<< HEAD
-            assertEquals(10, rs.getInt(1));
-
-        }
-
-    }
-
-
-=======
             assertEquals(13, rs.getInt(1));
             assertFalse(rs.next());
 
@@ -1346,5 +1280,4 @@
 
     }
 
->>>>>>> e2f9dd24
 }