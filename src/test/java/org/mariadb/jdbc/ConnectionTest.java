--- conflicted
+++ resolved
@@ -2,13 +2,10 @@
 
 import static org.junit.Assert.*;
 
-<<<<<<< HEAD
 import java.lang.reflect.Field;
 import java.sql.Connection;
-=======
 import java.io.UnsupportedEncodingException;
 import java.sql.ResultSet;
->>>>>>> 8e507c41
 import java.sql.SQLException;
 import java.sql.SQLPermission;
 import java.sql.Statement;
@@ -81,8 +78,6 @@
 		}
 	}
 	
-<<<<<<< HEAD
-	
 	/**
 	 * CONJ-121: implemented Connection.getNetworkTimeout and Connection.setNetworkTimeout
 	 * @throws SQLException
@@ -136,75 +131,11 @@
 		try {
 			connection.isValid(-1);
 			fail("The above row should have thrown an SQLException");
-		} catch (SQLException e) {
-			assertTrue(e.getMessage().contains("negative"));
-		}
-	}
-
-	@Test
-	public void isValid_testWorkingConnection() throws SQLException {
-		assertTrue(connection.isValid(0));
-	}
-
-	/**
-	 * CONJ-120 Fix Connection.isValid method
-	 * 
-	 * @throws SQLException
-	 */
-	@Test
-	public void isValid_closedConnection() throws SQLException {
-		connection.close();
-		boolean isValid = connection.isValid(0);
-		assertFalse(isValid);
-	}
-
-	/**
-	 * CONJ-120 Fix Connection.isValid method
-	 * 
-	 * @throws SQLException
-	 * @throws InterruptedException
-	 */
-	@Test
-	public void isValid_connectionThatTimesOutByServer() throws SQLException,
-			InterruptedException {
-		Statement statement = connection.createStatement();
-		statement.execute("set session wait_timeout=1");
-		Thread.sleep(3000); // Wait for the server to kill the connection
-		boolean isValid = connection.isValid(0);
-		assertFalse(isValid);
-		statement.close();
-	}
-
-	/**
-	 * CONJ-120 Fix Connection.isValid method
-	 * 
-	 * @throws Exception
-	 */
-	@Test
-	public void isValid_connectionThatIsKilledExternally() throws Exception {
-		long threadId = getServerThreadId();
-		Connection killerConnection = openNewConnection();
-		Statement killerStatement = killerConnection.createStatement();
-		killerStatement.execute("KILL CONNECTION " + threadId);
-		killerConnection.close();
-		boolean isValid = connection.isValid(0);
-		assertFalse(isValid);
-	}
-
-	/**
-	 * Reflection magic to extract the connection thread id assigned by the
-	 * server
-	 */
-	private long getServerThreadId() throws Exception {
-		Field protocolField = org.mariadb.jdbc.MySQLConnection.class.getDeclaredField("protocol");
-		protocolField.setAccessible(true);
-		MySQLProtocol protocol = (MySQLProtocol) protocolField.get(connection);
-		Field serverThreadIdField = MySQLProtocol.class.getDeclaredField("serverThreadId");
-		serverThreadIdField.setAccessible(true);
-		long threadId = serverThreadIdField.getLong(protocol);
-		return threadId;
-	}
-=======
+		} catch (SQLException sqlex) {
+			assertTrue(sqlex.getMessage().contains("negative"));
+		}
+	}
+
 	/**
 	 * CONJ-116: Make SQLException prettier when too large packet is sent to the server
 	 * @throws SQLException
@@ -243,6 +174,69 @@
 			statement.execute("DROP TABLE dummy");
 		}
 	}
->>>>>>> 8e507c41
+
+	@Test
+	public void isValid_testWorkingConnection() throws SQLException {
+		assertTrue(connection.isValid(0));
+	}
+
+	/**
+	 * CONJ-120 Fix Connection.isValid method
+	 * 
+	 * @throws SQLException
+	 */
+	@Test
+	public void isValid_closedConnection() throws SQLException {
+		connection.close();
+		boolean isValid = connection.isValid(0);
+		assertFalse(isValid);
+	}
+
+	/**
+	 * CONJ-120 Fix Connection.isValid method
+	 * 
+	 * @throws SQLException
+	 * @throws InterruptedException
+	 */
+	@Test
+	public void isValid_connectionThatTimesOutByServer() throws SQLException,
+			InterruptedException {
+		Statement statement = connection.createStatement();
+		statement.execute("set session wait_timeout=1");
+		Thread.sleep(3000); // Wait for the server to kill the connection
+		boolean isValid = connection.isValid(0);
+		assertFalse(isValid);
+		statement.close();
+	}
+
+	/**
+	 * CONJ-120 Fix Connection.isValid method
+	 * 
+	 * @throws Exception
+	 */
+	@Test
+	public void isValid_connectionThatIsKilledExternally() throws Exception {
+		long threadId = getServerThreadId();
+		Connection killerConnection = openNewConnection();
+		Statement killerStatement = killerConnection.createStatement();
+		killerStatement.execute("KILL CONNECTION " + threadId);
+		killerConnection.close();
+		boolean isValid = connection.isValid(0);
+		assertFalse(isValid);
+	}
+
+	/**
+	 * Reflection magic to extract the connection thread id assigned by the
+	 * server
+	 */
+	private long getServerThreadId() throws Exception {
+		Field protocolField = org.mariadb.jdbc.MySQLConnection.class.getDeclaredField("protocol");
+		protocolField.setAccessible(true);
+		MySQLProtocol protocol = (MySQLProtocol) protocolField.get(connection);
+		Field serverThreadIdField = MySQLProtocol.class.getDeclaredField("serverThreadId");
+		serverThreadIdField.setAccessible(true);
+		long threadId = serverThreadIdField.getLong(protocol);
+		return threadId;
+	}
 
 }