--- conflicted
+++ resolved
@@ -112,10 +112,9 @@
     @JsonProperty("HostConfig")
     private HostConfig hostConfig = new HostConfig();
 
-<<<<<<< HEAD
     @JsonProperty("Labels")
     private Map<String, String> labels;
-=======
+
     @JsonProperty("CpusetMems")
     private String cpusetMems;
 
@@ -124,7 +123,6 @@
 
     @JsonProperty("OomKillDisable")
     private Boolean oomKillDisable;
->>>>>>> 6d988728
 
     public CreateContainerCmdImpl(CreateContainerCmd.Exec exec, String image) {
         super(exec);
