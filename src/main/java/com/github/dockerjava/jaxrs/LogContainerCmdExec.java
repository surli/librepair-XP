--- conflicted
+++ resolved
@@ -26,26 +26,20 @@
             ResultCallback<Frame> resultCallback) {
 
         WebTarget webTarget = getBaseResource().path("/containers/{id}/logs")
-<<<<<<< HEAD
                 .resolveTemplate("id", command.getContainerId());
 
         if(command.getTail() != null) {
             webTarget = webTarget.queryParam("tail", command.getTail() < 0 ? "all" : "" + command.getTail());
         }
 
+        if(command.getSince() != null) {
+            webTarget = webTarget.queryParam("since", command.getSince());
+        }
+
         webTarget = booleanQueryParam(webTarget, "timestamps", command.hasTimestampsEnabled());
         webTarget = booleanQueryParam(webTarget, "stdout", command.hasStdoutEnabled());
         webTarget = booleanQueryParam(webTarget, "stderr", command.hasStderrEnabled());
         webTarget = booleanQueryParam(webTarget, "follow", command.hasFollowStreamEnabled());
-=======
-                .resolveTemplate("id", command.getContainerId())
-                .queryParam("timestamps", command.hasTimestampsEnabled() ? "1" : "0")
-                .queryParam("stdout", command.hasStdoutEnabled() ? "1" : "0")
-                .queryParam("stderr", command.hasStderrEnabled() ? "1" : "0")
-                .queryParam("follow", command.hasFollowStreamEnabled() ? "1" : "0")
-                .queryParam("since", command.getSince())
-                .queryParam("tail", command.getTail() < 0 ? "all" : "" + command.getTail());
->>>>>>> 8893e8f3
 
         LOGGER.trace("GET: {}", webTarget);
 
