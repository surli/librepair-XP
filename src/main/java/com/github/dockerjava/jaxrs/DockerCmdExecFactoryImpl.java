package com.github.dockerjava.jaxrs;

import static jersey.repackaged.com.google.common.base.Preconditions.checkNotNull;

import java.io.IOException;
import java.net.URI;

import com.github.dockerjava.api.command.*;

import org.slf4j.Logger;
import org.slf4j.LoggerFactory;

import javax.net.ssl.SSLContext;
import javax.ws.rs.client.Client;
import javax.ws.rs.client.ClientBuilder;
import javax.ws.rs.client.WebTarget;

import org.apache.http.config.RegistryBuilder;
import org.apache.http.conn.socket.ConnectionSocketFactory;
import org.apache.http.conn.socket.PlainConnectionSocketFactory;
import org.apache.http.conn.ssl.SSLConnectionSocketFactory;
import org.apache.http.impl.conn.PoolingHttpClientConnectionManager;
import org.glassfish.jersey.CommonProperties;
import org.glassfish.jersey.apache.connector.ApacheClientProperties;
import org.glassfish.jersey.apache.connector.ApacheConnectorProvider;
import org.glassfish.jersey.client.ClientConfig;
import org.glassfish.jersey.client.ClientProperties;

import com.fasterxml.jackson.jaxrs.json.JacksonJsonProvider;
import com.github.dockerjava.api.DockerClientException;
import com.github.dockerjava.core.DockerClientConfig;
import com.github.dockerjava.core.util.FollowRedirectsFilter;
import com.github.dockerjava.core.util.JsonClientFilter;
import com.github.dockerjava.core.util.ResponseStatusExceptionFilter;
import com.github.dockerjava.core.util.SelectiveLoggingFilter;

public class DockerCmdExecFactoryImpl implements DockerCmdExecFactory {

<<<<<<< HEAD
	private static final Logger LOGGER = LoggerFactory
			.getLogger(DockerCmdExecFactoryImpl.class.getName());
	private Client client;
	private WebTarget baseResource;

	@Override
	public void init(DockerClientConfig dockerClientConfig) {
		checkNotNull(dockerClientConfig, "config was not specified");

		ClientConfig clientConfig = new ClientConfig();
		clientConfig.connectorProvider(new ApacheConnectorProvider());
		clientConfig.property(CommonProperties.FEATURE_AUTO_DISCOVERY_DISABLE,
				true);

		clientConfig.register(ResponseStatusExceptionFilter.class);
		clientConfig.register(JsonClientFilter.class);
		clientConfig.register(JacksonJsonProvider.class);

		if (dockerClientConfig.isLoggingFilterEnabled()) {
			clientConfig.register(new SelectiveLoggingFilter(LOGGER, true));
		}

		if (dockerClientConfig.getReadTimeout() != null) {
			int readTimeout = dockerClientConfig.getReadTimeout();
			clientConfig.property(ClientProperties.READ_TIMEOUT, readTimeout);
		}

		URI originalUri = dockerClientConfig.getUri();

		SSLContext sslContext;
		try {
			sslContext = dockerClientConfig.getSslConfig().getSSLContext();
		} catch (Exception ex) {
			throw new DockerClientException("Error in SSL Configuration", ex);
		}

		PoolingHttpClientConnectionManager connManager = new PoolingHttpClientConnectionManager(
				getSchemeRegistry(originalUri, sslContext));
		if (dockerClientConfig.getMaxTotalConnections() != null)
			connManager
					.setMaxTotal(dockerClientConfig.getMaxTotalConnections());

		if (dockerClientConfig.getMaxPerRoutConnections() != null)
			connManager.setDefaultMaxPerRoute(dockerClientConfig
					.getMaxPerRoutConnections());

		clientConfig.property(ApacheClientProperties.CONNECTION_MANAGER,
				connManager);

		ClientBuilder clientBuilder = ClientBuilder.newBuilder().withConfig(
				clientConfig);

		if (sslContext != null) {
			clientBuilder.sslContext(sslContext);
		}

		client = clientBuilder.build();

		if (originalUri.getScheme().equals("unix")) {
			dockerClientConfig.setUri(UnixConnectionSocketFactory
					.sanitizeUri(originalUri));
		}
		WebTarget webResource = client.target(dockerClientConfig.getUri());

		if (dockerClientConfig.getVersion() == null
				|| dockerClientConfig.getVersion().isEmpty()) {
			baseResource = webResource;
		} else {
			baseResource = webResource.path("v"
					+ dockerClientConfig.getVersion());
		}
	}

	private org.apache.http.config.Registry<ConnectionSocketFactory> getSchemeRegistry(
			final URI originalUri, SSLContext sslContext) {
		RegistryBuilder<ConnectionSocketFactory> registryBuilder = RegistryBuilder
				.create();
		registryBuilder.register("http",
				PlainConnectionSocketFactory.getSocketFactory());
		if (sslContext != null) {
			registryBuilder.register("https", new SSLConnectionSocketFactory(
					sslContext));
		}
		registryBuilder.register("unix", new UnixConnectionSocketFactory(
				originalUri));
		return registryBuilder.build();
	}

	protected WebTarget getBaseResource() {
		checkNotNull(baseResource,
				"Factory not initialized. You probably forgot to call init()!");
		return baseResource;
	}

	@Override
	public AuthCmd.Exec createAuthCmdExec() {
		return new AuthCmdExec(getBaseResource());
	}

	@Override
	public InfoCmd.Exec createInfoCmdExec() {
		return new InfoCmdExec(getBaseResource());
	}

	@Override
	public PingCmd.Exec createPingCmdExec() {
		return new PingCmdExec(getBaseResource());
	}

	@Override
	public VersionCmd.Exec createVersionCmdExec() {
		return new VersionCmdExec(getBaseResource());
	}

	@Override
	public PullImageCmd.Exec createPullImageCmdExec() {
		return new PullImageCmdExec(getBaseResource());
	}

	@Override
	public PushImageCmd.Exec createPushImageCmdExec() {
		return new PushImageCmdExec(getBaseResource());
	}

	@Override
	public SaveImageCmd.Exec createSaveImageCmdExec() {
		return new SaveImageCmdExec(getBaseResource());
	}

	@Override
	public CreateImageCmd.Exec createCreateImageCmdExec() {
		return new CreateImageCmdExec(getBaseResource());
	}

	@Override
	public SearchImagesCmd.Exec createSearchImagesCmdExec() {
		return new SearchImagesCmdExec(getBaseResource());
	}

	@Override
	public RemoveImageCmd.Exec createRemoveImageCmdExec() {
		return new RemoveImageCmdExec(getBaseResource());
	}

	@Override
	public ListImagesCmd.Exec createListImagesCmdExec() {
		return new ListImagesCmdExec(getBaseResource());
	}

	@Override
	public InspectImageCmd.Exec createInspectImageCmdExec() {
		return new InspectImageCmdExec(getBaseResource());
	}

	@Override
	public ListContainersCmd.Exec createListContainersCmdExec() {
		return new ListContainersCmdExec(getBaseResource());
	}

	@Override
	public CreateContainerCmd.Exec createCreateContainerCmdExec() {
		return new CreateContainerCmdExec(getBaseResource());
	}

	@Override
	public StartContainerCmd.Exec createStartContainerCmdExec() {
		return new StartContainerCmdExec(getBaseResource());
	}

	@Override
	public InspectContainerCmd.Exec createInspectContainerCmdExec() {
		return new InspectContainerCmdExec(getBaseResource());
	}

	@Override
	public ExecCreateCmd.Exec createExecCmdExec() {
		return new ExecCreateCmdExec(getBaseResource());
	}

	@Override
	public RemoveContainerCmd.Exec createRemoveContainerCmdExec() {
		return new RemoveContainerCmdExec(getBaseResource());
	}

	@Override
	public WaitContainerCmd.Exec createWaitContainerCmdExec() {
		return new WaitContainerCmdExec(getBaseResource());
	}

	@Override
	public AttachContainerCmd.Exec createAttachContainerCmdExec() {
		return new AttachContainerCmdExec(getBaseResource());
	}

	@Override
	public ExecStartCmd.Exec createExecStartCmdExec() {
		return new ExecStartCmdExec(getBaseResource());
	}

	@Override
	public LogContainerCmd.Exec createLogContainerCmdExec() {
		return new LogContainerCmdExec(getBaseResource());
	}

	@Override
	public CopyFileFromContainerCmd.Exec createCopyFileFromContainerCmdExec() {
		return new CopyFileFromContainerCmdExec(getBaseResource());
	}

	@Override
	public StopContainerCmd.Exec createStopContainerCmdExec() {
		return new StopContainerCmdExec(getBaseResource());
	}

	@Override
	public ContainerDiffCmd.Exec createContainerDiffCmdExec() {
		return new ContainerDiffCmdExec(getBaseResource());
	}

	@Override
	public KillContainerCmd.Exec createKillContainerCmdExec() {
		return new KillContainerCmdExec(getBaseResource());
	}

	@Override
	public RestartContainerCmd.Exec createRestartContainerCmdExec() {
		return new RestartContainerCmdExec(getBaseResource());
	}

	@Override
	public CommitCmd.Exec createCommitCmdExec() {
		return new CommitCmdExec(getBaseResource());
	}

	@Override
	public BuildImageCmd.Exec createBuildImageCmdExec() {
		return new BuildImageCmdExec(getBaseResource());
	}

	@Override
	public TopContainerCmd.Exec createTopContainerCmdExec() {
		return new TopContainerCmdExec(getBaseResource());
	}

	@Override
	public TagImageCmd.Exec createTagImageCmdExec() {
		return new TagImageCmdExec(getBaseResource());
	}

	@Override
	public PauseContainerCmd.Exec createPauseContainerCmdExec() {
		return new PauseContainerCmdExec(getBaseResource());
	}

	@Override
	public UnpauseContainerCmd.Exec createUnpauseContainerCmdExec() {
		return new UnpauseContainerCmdExec(baseResource);
	}

	@Override
	public EventsCmd.Exec createEventsCmdExec() {
		return new EventsCmdExec(getBaseResource());
	}

	@Override
	public void close() throws IOException {
		checkNotNull(client,
				"Factory not initialized. You probably forgot to call init()!");
		client.close();
	}
=======
    private static final Logger LOGGER = LoggerFactory.getLogger(DockerCmdExecFactoryImpl.class.getName());
    private Client client;
    private WebTarget baseResource;

    @Override
    public void init(DockerClientConfig dockerClientConfig) {
        checkNotNull(dockerClientConfig, "config was not specified");

        ClientConfig clientConfig = new ClientConfig();
        clientConfig.connectorProvider(new ApacheConnectorProvider());
        clientConfig.property(CommonProperties.FEATURE_AUTO_DISCOVERY_DISABLE, true);

        if (dockerClientConfig.followRedirectsFilterEnabled()) {
            clientConfig.register(FollowRedirectsFilter.class);
        }
        clientConfig.register(ResponseStatusExceptionFilter.class);
        clientConfig.register(JsonClientFilter.class);
        clientConfig.register(JacksonJsonProvider.class);

        if (dockerClientConfig.isLoggingFilterEnabled()) {
            clientConfig.register(new SelectiveLoggingFilter(LOGGER, true));
        }

        if (dockerClientConfig.getReadTimeout() != null) {
            int readTimeout = dockerClientConfig.getReadTimeout();
            clientConfig.property(ClientProperties.READ_TIMEOUT, readTimeout);
        }

        URI originalUri = dockerClientConfig.getUri();

        SSLContext sslContext;
        try {
            sslContext = dockerClientConfig.getSslConfig().getSSLContext();
        } catch(Exception ex) {
            throw new DockerClientException("Error in SSL Configuration", ex);
        }

        PoolingHttpClientConnectionManager connManager = new PoolingHttpClientConnectionManager(getSchemeRegistry(originalUri, sslContext));
        connManager.setMaxTotal(dockerClientConfig.getMaxTotalConnections());
        connManager.setDefaultMaxPerRoute(dockerClientConfig.getMaxPerRoutConnections());
        clientConfig.property(ApacheClientProperties.CONNECTION_MANAGER, connManager);

        ClientBuilder clientBuilder = ClientBuilder.newBuilder().withConfig(clientConfig);

        if (sslContext != null) {
            clientBuilder.sslContext(sslContext);
        }

        client = clientBuilder.build();

        if (originalUri.getScheme().equals("unix")) {
            dockerClientConfig.setUri(UnixConnectionSocketFactory.sanitizeUri(originalUri));
        }
        WebTarget webResource = client.target(dockerClientConfig.getUri());

        if (dockerClientConfig.getVersion() == null || dockerClientConfig.getVersion().isEmpty()) {
            baseResource = webResource;
        } else {
            baseResource = webResource.path("v" + dockerClientConfig.getVersion());
        }
    }

    private org.apache.http.config.Registry<ConnectionSocketFactory> getSchemeRegistry(final URI originalUri, SSLContext sslContext) {
      RegistryBuilder<ConnectionSocketFactory> registryBuilder = RegistryBuilder.create();
      registryBuilder.register("http", PlainConnectionSocketFactory.getSocketFactory());
      if (sslContext != null) {
        registryBuilder.register("https", new SSLConnectionSocketFactory(sslContext));
      }
      registryBuilder.register("unix", new UnixConnectionSocketFactory(originalUri));
      return registryBuilder.build();
      }

    protected WebTarget getBaseResource() {
        checkNotNull(baseResource, "Factory not initialized. You probably forgot to call init()!");
        return baseResource;
    }

    @Override
    public AuthCmd.Exec createAuthCmdExec() {
        return new AuthCmdExec(getBaseResource());
    }

    @Override
    public InfoCmd.Exec createInfoCmdExec() {
        return new InfoCmdExec(getBaseResource());
    }

    @Override
    public PingCmd.Exec createPingCmdExec() {
        return new PingCmdExec(getBaseResource());
    }

    @Override
    public VersionCmd.Exec createVersionCmdExec() {
        return new VersionCmdExec(getBaseResource());
    }

    @Override
    public PullImageCmd.Exec createPullImageCmdExec() {
        return new PullImageCmdExec(getBaseResource());
    }

    @Override
    public PushImageCmd.Exec createPushImageCmdExec() {
        return new PushImageCmdExec(getBaseResource());
    }
    
    @Override
    public SaveImageCmd.Exec createSaveImageCmdExec() { return new SaveImageCmdExec(getBaseResource()); }

    @Override
    public CreateImageCmd.Exec createCreateImageCmdExec() {
        return new CreateImageCmdExec(getBaseResource());
    }

    @Override
    public SearchImagesCmd.Exec createSearchImagesCmdExec() {
        return new SearchImagesCmdExec(getBaseResource());
    }

    @Override
    public RemoveImageCmd.Exec createRemoveImageCmdExec() {
        return new RemoveImageCmdExec(getBaseResource());
    }

    @Override
    public ListImagesCmd.Exec createListImagesCmdExec() {
        return new ListImagesCmdExec(getBaseResource());
    }

    @Override
    public InspectImageCmd.Exec createInspectImageCmdExec() {
        return new InspectImageCmdExec(getBaseResource());
    }

    @Override
    public ListContainersCmd.Exec createListContainersCmdExec() {
        return new ListContainersCmdExec(getBaseResource());
    }

    @Override
    public CreateContainerCmd.Exec createCreateContainerCmdExec() {
        return new CreateContainerCmdExec(getBaseResource());
    }

    @Override
    public StartContainerCmd.Exec createStartContainerCmdExec() {
        return new StartContainerCmdExec(getBaseResource());
    }

    @Override
    public InspectContainerCmd.Exec createInspectContainerCmdExec() {
        return new InspectContainerCmdExec(getBaseResource());
    }

    @Override
    public ExecCreateCmd.Exec createExecCmdExec() {
        return new ExecCreateCmdExec(getBaseResource());
    }

    @Override
    public RemoveContainerCmd.Exec createRemoveContainerCmdExec() {
        return new RemoveContainerCmdExec(getBaseResource());
    }

    @Override
    public WaitContainerCmd.Exec createWaitContainerCmdExec() {
        return new WaitContainerCmdExec(getBaseResource());
    }

    @Override
    public AttachContainerCmd.Exec createAttachContainerCmdExec() {
        return new AttachContainerCmdExec(getBaseResource());
    }

    @Override
    public ExecStartCmd.Exec createExecStartCmdExec() {
        return new ExecStartCmdExec(getBaseResource());
    }

    @Override
    public LogContainerCmd.Exec createLogContainerCmdExec() {
        return new LogContainerCmdExec(getBaseResource());
    }

    @Override
    public CopyFileFromContainerCmd.Exec createCopyFileFromContainerCmdExec() {
        return new CopyFileFromContainerCmdExec(getBaseResource());
    }

    @Override
    public StopContainerCmd.Exec createStopContainerCmdExec() {
        return new StopContainerCmdExec(getBaseResource());
    }

    @Override
    public ContainerDiffCmd.Exec createContainerDiffCmdExec() {
        return new ContainerDiffCmdExec(getBaseResource());
    }

    @Override
    public KillContainerCmd.Exec createKillContainerCmdExec() {
        return new KillContainerCmdExec(getBaseResource());
    }

    @Override
    public RestartContainerCmd.Exec createRestartContainerCmdExec() {
        return new RestartContainerCmdExec(getBaseResource());
    }

    @Override
    public CommitCmd.Exec createCommitCmdExec() {
        return new CommitCmdExec(getBaseResource());
    }

    @Override
    public BuildImageCmd.Exec createBuildImageCmdExec() {
        return new BuildImageCmdExec(getBaseResource());
    }

    @Override
    public TopContainerCmd.Exec createTopContainerCmdExec() {
        return new TopContainerCmdExec(getBaseResource());
    }

    @Override
    public TagImageCmd.Exec createTagImageCmdExec() {
        return new TagImageCmdExec(getBaseResource());
    }

    @Override
    public PauseContainerCmd.Exec createPauseContainerCmdExec() {
        return new PauseContainerCmdExec(getBaseResource());
    }

    @Override
    public UnpauseContainerCmd.Exec createUnpauseContainerCmdExec() {
        return new UnpauseContainerCmdExec(baseResource);
    }

    @Override
    public EventsCmd.Exec createEventsCmdExec() {
        return new EventsCmdExec(getBaseResource());
    }

    @Override
    public void close() throws IOException {
        checkNotNull(client, "Factory not initialized. You probably forgot to call init()!");
        client.close();
    }
>>>>>>> adb85a84

}<|MERGE_RESOLUTION|>--- conflicted
+++ resolved
@@ -36,278 +36,6 @@
 
 public class DockerCmdExecFactoryImpl implements DockerCmdExecFactory {
 
-<<<<<<< HEAD
-	private static final Logger LOGGER = LoggerFactory
-			.getLogger(DockerCmdExecFactoryImpl.class.getName());
-	private Client client;
-	private WebTarget baseResource;
-
-	@Override
-	public void init(DockerClientConfig dockerClientConfig) {
-		checkNotNull(dockerClientConfig, "config was not specified");
-
-		ClientConfig clientConfig = new ClientConfig();
-		clientConfig.connectorProvider(new ApacheConnectorProvider());
-		clientConfig.property(CommonProperties.FEATURE_AUTO_DISCOVERY_DISABLE,
-				true);
-
-		clientConfig.register(ResponseStatusExceptionFilter.class);
-		clientConfig.register(JsonClientFilter.class);
-		clientConfig.register(JacksonJsonProvider.class);
-
-		if (dockerClientConfig.isLoggingFilterEnabled()) {
-			clientConfig.register(new SelectiveLoggingFilter(LOGGER, true));
-		}
-
-		if (dockerClientConfig.getReadTimeout() != null) {
-			int readTimeout = dockerClientConfig.getReadTimeout();
-			clientConfig.property(ClientProperties.READ_TIMEOUT, readTimeout);
-		}
-
-		URI originalUri = dockerClientConfig.getUri();
-
-		SSLContext sslContext;
-		try {
-			sslContext = dockerClientConfig.getSslConfig().getSSLContext();
-		} catch (Exception ex) {
-			throw new DockerClientException("Error in SSL Configuration", ex);
-		}
-
-		PoolingHttpClientConnectionManager connManager = new PoolingHttpClientConnectionManager(
-				getSchemeRegistry(originalUri, sslContext));
-		if (dockerClientConfig.getMaxTotalConnections() != null)
-			connManager
-					.setMaxTotal(dockerClientConfig.getMaxTotalConnections());
-
-		if (dockerClientConfig.getMaxPerRoutConnections() != null)
-			connManager.setDefaultMaxPerRoute(dockerClientConfig
-					.getMaxPerRoutConnections());
-
-		clientConfig.property(ApacheClientProperties.CONNECTION_MANAGER,
-				connManager);
-
-		ClientBuilder clientBuilder = ClientBuilder.newBuilder().withConfig(
-				clientConfig);
-
-		if (sslContext != null) {
-			clientBuilder.sslContext(sslContext);
-		}
-
-		client = clientBuilder.build();
-
-		if (originalUri.getScheme().equals("unix")) {
-			dockerClientConfig.setUri(UnixConnectionSocketFactory
-					.sanitizeUri(originalUri));
-		}
-		WebTarget webResource = client.target(dockerClientConfig.getUri());
-
-		if (dockerClientConfig.getVersion() == null
-				|| dockerClientConfig.getVersion().isEmpty()) {
-			baseResource = webResource;
-		} else {
-			baseResource = webResource.path("v"
-					+ dockerClientConfig.getVersion());
-		}
-	}
-
-	private org.apache.http.config.Registry<ConnectionSocketFactory> getSchemeRegistry(
-			final URI originalUri, SSLContext sslContext) {
-		RegistryBuilder<ConnectionSocketFactory> registryBuilder = RegistryBuilder
-				.create();
-		registryBuilder.register("http",
-				PlainConnectionSocketFactory.getSocketFactory());
-		if (sslContext != null) {
-			registryBuilder.register("https", new SSLConnectionSocketFactory(
-					sslContext));
-		}
-		registryBuilder.register("unix", new UnixConnectionSocketFactory(
-				originalUri));
-		return registryBuilder.build();
-	}
-
-	protected WebTarget getBaseResource() {
-		checkNotNull(baseResource,
-				"Factory not initialized. You probably forgot to call init()!");
-		return baseResource;
-	}
-
-	@Override
-	public AuthCmd.Exec createAuthCmdExec() {
-		return new AuthCmdExec(getBaseResource());
-	}
-
-	@Override
-	public InfoCmd.Exec createInfoCmdExec() {
-		return new InfoCmdExec(getBaseResource());
-	}
-
-	@Override
-	public PingCmd.Exec createPingCmdExec() {
-		return new PingCmdExec(getBaseResource());
-	}
-
-	@Override
-	public VersionCmd.Exec createVersionCmdExec() {
-		return new VersionCmdExec(getBaseResource());
-	}
-
-	@Override
-	public PullImageCmd.Exec createPullImageCmdExec() {
-		return new PullImageCmdExec(getBaseResource());
-	}
-
-	@Override
-	public PushImageCmd.Exec createPushImageCmdExec() {
-		return new PushImageCmdExec(getBaseResource());
-	}
-
-	@Override
-	public SaveImageCmd.Exec createSaveImageCmdExec() {
-		return new SaveImageCmdExec(getBaseResource());
-	}
-
-	@Override
-	public CreateImageCmd.Exec createCreateImageCmdExec() {
-		return new CreateImageCmdExec(getBaseResource());
-	}
-
-	@Override
-	public SearchImagesCmd.Exec createSearchImagesCmdExec() {
-		return new SearchImagesCmdExec(getBaseResource());
-	}
-
-	@Override
-	public RemoveImageCmd.Exec createRemoveImageCmdExec() {
-		return new RemoveImageCmdExec(getBaseResource());
-	}
-
-	@Override
-	public ListImagesCmd.Exec createListImagesCmdExec() {
-		return new ListImagesCmdExec(getBaseResource());
-	}
-
-	@Override
-	public InspectImageCmd.Exec createInspectImageCmdExec() {
-		return new InspectImageCmdExec(getBaseResource());
-	}
-
-	@Override
-	public ListContainersCmd.Exec createListContainersCmdExec() {
-		return new ListContainersCmdExec(getBaseResource());
-	}
-
-	@Override
-	public CreateContainerCmd.Exec createCreateContainerCmdExec() {
-		return new CreateContainerCmdExec(getBaseResource());
-	}
-
-	@Override
-	public StartContainerCmd.Exec createStartContainerCmdExec() {
-		return new StartContainerCmdExec(getBaseResource());
-	}
-
-	@Override
-	public InspectContainerCmd.Exec createInspectContainerCmdExec() {
-		return new InspectContainerCmdExec(getBaseResource());
-	}
-
-	@Override
-	public ExecCreateCmd.Exec createExecCmdExec() {
-		return new ExecCreateCmdExec(getBaseResource());
-	}
-
-	@Override
-	public RemoveContainerCmd.Exec createRemoveContainerCmdExec() {
-		return new RemoveContainerCmdExec(getBaseResource());
-	}
-
-	@Override
-	public WaitContainerCmd.Exec createWaitContainerCmdExec() {
-		return new WaitContainerCmdExec(getBaseResource());
-	}
-
-	@Override
-	public AttachContainerCmd.Exec createAttachContainerCmdExec() {
-		return new AttachContainerCmdExec(getBaseResource());
-	}
-
-	@Override
-	public ExecStartCmd.Exec createExecStartCmdExec() {
-		return new ExecStartCmdExec(getBaseResource());
-	}
-
-	@Override
-	public LogContainerCmd.Exec createLogContainerCmdExec() {
-		return new LogContainerCmdExec(getBaseResource());
-	}
-
-	@Override
-	public CopyFileFromContainerCmd.Exec createCopyFileFromContainerCmdExec() {
-		return new CopyFileFromContainerCmdExec(getBaseResource());
-	}
-
-	@Override
-	public StopContainerCmd.Exec createStopContainerCmdExec() {
-		return new StopContainerCmdExec(getBaseResource());
-	}
-
-	@Override
-	public ContainerDiffCmd.Exec createContainerDiffCmdExec() {
-		return new ContainerDiffCmdExec(getBaseResource());
-	}
-
-	@Override
-	public KillContainerCmd.Exec createKillContainerCmdExec() {
-		return new KillContainerCmdExec(getBaseResource());
-	}
-
-	@Override
-	public RestartContainerCmd.Exec createRestartContainerCmdExec() {
-		return new RestartContainerCmdExec(getBaseResource());
-	}
-
-	@Override
-	public CommitCmd.Exec createCommitCmdExec() {
-		return new CommitCmdExec(getBaseResource());
-	}
-
-	@Override
-	public BuildImageCmd.Exec createBuildImageCmdExec() {
-		return new BuildImageCmdExec(getBaseResource());
-	}
-
-	@Override
-	public TopContainerCmd.Exec createTopContainerCmdExec() {
-		return new TopContainerCmdExec(getBaseResource());
-	}
-
-	@Override
-	public TagImageCmd.Exec createTagImageCmdExec() {
-		return new TagImageCmdExec(getBaseResource());
-	}
-
-	@Override
-	public PauseContainerCmd.Exec createPauseContainerCmdExec() {
-		return new PauseContainerCmdExec(getBaseResource());
-	}
-
-	@Override
-	public UnpauseContainerCmd.Exec createUnpauseContainerCmdExec() {
-		return new UnpauseContainerCmdExec(baseResource);
-	}
-
-	@Override
-	public EventsCmd.Exec createEventsCmdExec() {
-		return new EventsCmdExec(getBaseResource());
-	}
-
-	@Override
-	public void close() throws IOException {
-		checkNotNull(client,
-				"Factory not initialized. You probably forgot to call init()!");
-		client.close();
-	}
-=======
     private static final Logger LOGGER = LoggerFactory.getLogger(DockerCmdExecFactoryImpl.class.getName());
     private Client client;
     private WebTarget baseResource;
@@ -320,12 +48,13 @@
         clientConfig.connectorProvider(new ApacheConnectorProvider());
         clientConfig.property(CommonProperties.FEATURE_AUTO_DISCOVERY_DISABLE, true);
 
-        if (dockerClientConfig.followRedirectsFilterEnabled()) {
-            clientConfig.register(FollowRedirectsFilter.class);
-        }
         clientConfig.register(ResponseStatusExceptionFilter.class);
         clientConfig.register(JsonClientFilter.class);
         clientConfig.register(JacksonJsonProvider.class);
+        
+        if (dockerClientConfig.followRedirectsFilterEnabled()) {
+            clientConfig.register(FollowRedirectsFilter.class);
+        }
 
         if (dockerClientConfig.isLoggingFilterEnabled()) {
             clientConfig.register(new SelectiveLoggingFilter(LOGGER, true));
@@ -346,8 +75,12 @@
         }
 
         PoolingHttpClientConnectionManager connManager = new PoolingHttpClientConnectionManager(getSchemeRegistry(originalUri, sslContext));
-        connManager.setMaxTotal(dockerClientConfig.getMaxTotalConnections());
-        connManager.setDefaultMaxPerRoute(dockerClientConfig.getMaxPerRoutConnections());
+        
+        if(dockerClientConfig.getMaxTotalConnections() != null)
+        	connManager.setMaxTotal(dockerClientConfig.getMaxTotalConnections());
+        if(dockerClientConfig.getMaxPerRoutConnections() != null)
+        	connManager.setDefaultMaxPerRoute(dockerClientConfig.getMaxPerRoutConnections());
+        
         clientConfig.property(ApacheClientProperties.CONNECTION_MANAGER, connManager);
 
         ClientBuilder clientBuilder = ClientBuilder.newBuilder().withConfig(clientConfig);
@@ -558,6 +291,5 @@
         checkNotNull(client, "Factory not initialized. You probably forgot to call init()!");
         client.close();
     }
->>>>>>> adb85a84
 
 }