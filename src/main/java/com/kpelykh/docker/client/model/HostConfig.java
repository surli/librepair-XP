--- conflicted
+++ resolved
@@ -1,201 +1,178 @@
-package com.kpelykh.docker.client.model;
-
-import org.codehaus.jackson.annotate.JsonIgnore;
-import org.codehaus.jackson.annotate.JsonProperty;
-
-import java.util.Arrays;
-
-/**
- *
- * @author Konstantin Pelykh (kpelykh@gmail.com)
- *
- */
-public class HostConfig {
-
-    @JsonProperty("Binds")
-    private String[] binds;
-
-    @JsonProperty("ContainerIDFile")
-    private String containerIDFile;
-
-    @JsonProperty("LxcConf")
-    private LxcConf[] lxcConf;
-
-
-    @JsonProperty("Links")
-    private String[] links;
-
-    @JsonProperty("PortBindings")
-    private Ports portBindings;
-
-    @JsonProperty("Privileged")
-    private boolean privileged;
-
-    @JsonProperty("PublishAllPorts")
-    private boolean publishAllPorts;
-
-    @JsonProperty("Dns")
-    private String dns;
-<<<<<<< HEAD
-
-=======
-  
-    @JsonProperty("DnsSearch")
-    private String dnsSearch;
-    
-    @JsonProperty("VolumesFrom")
-    private String volumesFrom;
-    
->>>>>>> bced4af2
-    public HostConfig() {
-        this.binds = null;
-    }
-
-
-    public String[] getBinds() {
-        return binds;
-    }
-
-    public void setBinds(String[] binds) {
-        this.binds = binds;
-    }
-
-    // TODO - causes jackson conflict with tests
-    @JsonIgnore
-    public void setBinds(final BoundHostVolumes volumes) {
-        setBinds(volumes.asBinds());
-    }
-
-    public String getContainerIDFile() {
-        return containerIDFile;
-    }
-
-    public void setContainerIDFile(String containerIDFile) {
-        this.containerIDFile = containerIDFile;
-    }
-
-    public LxcConf[] getLxcConf() {
-        return lxcConf;
-    }
-
-    public void setLxcConf(LxcConf[] lxcConf) {
-        this.lxcConf = lxcConf;
-    }
-
-    public String[] getLinks() {
-        return links;
-    }
-
-    public void setLinks(String[] links) {
-        this.links = links;
-    }
-
-    public Ports getPortBindings() {
-        return portBindings;
-    }
-
-    public void setPortBindings(Ports portBindings) {
-        this.portBindings = portBindings;
-    }
-
-    public boolean isPrivileged() {
-        return privileged;
-    }
-
-    public void setPrivileged(boolean privileged) {
-        this.privileged = privileged;
-    }
-
-    public boolean isPublishAllPorts() {
-        return publishAllPorts;
-    }
-
-    public void setPublishAllPorts(boolean publishAllPorts) {
-        this.publishAllPorts = publishAllPorts;
-    }
-<<<<<<< HEAD
-
-    public String getDns() {
-        return dns;
-    }
-
-    public void setDns(String dns) {
-        this.dns = dns;
-    }
-
-=======
-    
-    public String getDns() {
-		return dns;
-	}
-    
-    public void setDns(String dns) {
-		this.dns = dns;
-	}
-    
-    public void setDnsSearch(String dnsSearch) {
-		this.dnsSearch = dnsSearch;
-	}
-    
-    public String getDnsSearch() {
-		return dnsSearch;
-	}
-    
-    public void setVolumesFrom(String volumesFrom) {
-		this.volumesFrom = volumesFrom;
-	}
-    
-    public String getVolumesFrom() {
-		return volumesFrom;
-	}
-    
->>>>>>> bced4af2
-    @Override
-    public String toString() {
-        return "HostConfig{" +
-                "binds=" + Arrays.toString(binds) +
-                ", containerIDFile='" + containerIDFile + '\'' +
-                ", lxcConf=" + Arrays.toString(lxcConf) +
-                ", links=" + Arrays.toString(links) +
-                ", portBindings=" + portBindings +
-                ", privileged=" + privileged +
-                ", publishAllPorts=" + publishAllPorts +
-                ", dns='" + dns + '\'' +
-                '}';
-    }
-
-    public class LxcConf {
-        @JsonProperty("Key")
-        public String key;
-
-        @JsonProperty("Value")
-        public String value;
-
-        public LxcConf(String key, String value) {
-            this.key = key;
-            this.value = value;
-        }
-
-        public LxcConf() {
-        }
-
-        public String getKey() {
-            return key;
-        }
-
-        public LxcConf setKey(String key) {
-            this.key = key;
-            return this;
-        }
-
-        public String getValue() {
-            return value;
-        }
-
-        public LxcConf setValue(String value) {
-            this.value = value;
-            return this;
-        }
-
-    }
-}
+package com.kpelykh.docker.client.model;
+
+import org.codehaus.jackson.annotate.JsonProperty;
+
+import java.util.Arrays;
+
+/**
+ *
+ * @author Konstantin Pelykh (kpelykh@gmail.com)
+ *
+ */
+public class HostConfig {
+
+    @JsonProperty("Binds")
+    private String[] binds;
+
+    @JsonProperty("ContainerIDFile")
+    private String containerIDFile;
+
+    @JsonProperty("LxcConf")
+    private LxcConf[] lxcConf;
+
+
+    @JsonProperty("Links")
+    private String[] links;
+
+    @JsonProperty("PortBindings")
+    private Ports portBindings;
+
+    @JsonProperty("Privileged")
+    private boolean privileged;
+
+    @JsonProperty("PublishAllPorts")
+    private boolean publishAllPorts;
+
+    @JsonProperty("Dns")
+    private String dns;
+  
+    @JsonProperty("DnsSearch")
+    private String dnsSearch;
+    
+    @JsonProperty("VolumesFrom")
+    private String volumesFrom;
+    
+    public HostConfig() {
+        this.binds = null;
+    }
+
+
+    public String[] getBinds() {
+        return binds;
+    }
+
+    public void setBinds(String[] binds) {
+        this.binds = binds;
+    }
+
+    public String getContainerIDFile() {
+        return containerIDFile;
+    }
+
+    public void setContainerIDFile(String containerIDFile) {
+        this.containerIDFile = containerIDFile;
+    }
+
+    public LxcConf[] getLxcConf() {
+        return lxcConf;
+    }
+
+    public void setLxcConf(LxcConf[] lxcConf) {
+        this.lxcConf = lxcConf;
+    }
+
+    public String[] getLinks() {
+        return links;
+    }
+
+    public void setLinks(String[] links) {
+        this.links = links;
+    }
+
+    public Ports getPortBindings() {
+        return portBindings;
+    }
+
+    public void setPortBindings(Ports portBindings) {
+        this.portBindings = portBindings;
+    }
+
+    public boolean isPrivileged() {
+        return privileged;
+    }
+
+    public void setPrivileged(boolean privileged) {
+        this.privileged = privileged;
+    }
+
+    public boolean isPublishAllPorts() {
+        return publishAllPorts;
+    }
+
+    public void setPublishAllPorts(boolean publishAllPorts) {
+        this.publishAllPorts = publishAllPorts;
+    }
+    
+    public String getDns() {
+		return dns;
+	}
+    
+    public void setDns(String dns) {
+		this.dns = dns;
+	}
+    
+    public void setDnsSearch(String dnsSearch) {
+		this.dnsSearch = dnsSearch;
+	}
+    
+    public String getDnsSearch() {
+		return dnsSearch;
+	}
+    
+    public void setVolumesFrom(String volumesFrom) {
+		this.volumesFrom = volumesFrom;
+	}
+    
+    public String getVolumesFrom() {
+		return volumesFrom;
+	}
+    
+    @Override
+    public String toString() {
+        return "HostConfig{" +
+                "binds=" + Arrays.toString(binds) +
+                ", containerIDFile='" + containerIDFile + '\'' +
+                ", lxcConf=" + Arrays.toString(lxcConf) +
+                ", links=" + Arrays.toString(links) +
+                ", portBindings=" + portBindings +
+                ", privileged=" + privileged +
+                ", publishAllPorts=" + publishAllPorts +
+                ", dns='" + dns + '\'' +
+                '}';
+    }
+
+    public class LxcConf {
+        @JsonProperty("Key")
+        public String key;
+
+        @JsonProperty("Value")
+        public String value;
+
+        public LxcConf(String key, String value) {
+            this.key = key;
+            this.value = value;
+        }
+
+        public LxcConf() {
+        }
+
+        public String getKey() {
+            return key;
+        }
+
+        public LxcConf setKey(String key) {
+            this.key = key;
+            return this;
+        }
+
+        public String getValue() {
+            return value;
+        }
+
+        public LxcConf setValue(String value) {
+            this.value = value;
+            return this;
+        }
+
+    }
+}