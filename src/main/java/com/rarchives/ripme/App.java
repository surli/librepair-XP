package com.rarchives.ripme;

<<<<<<< HEAD
=======
import java.io.File;
import java.io.FilenameFilter;
import java.io.IOException;
import java.io.BufferedReader;
import java.io.FileReader;
import java.io.FileNotFoundException;

import java.net.MalformedURLException;
import java.net.URL;
import java.util.Arrays;
import java.util.List;

import javax.swing.SwingUtilities;

import org.apache.commons.cli.BasicParser;
import org.apache.commons.cli.CommandLine;
import org.apache.commons.cli.HelpFormatter;
import org.apache.commons.cli.Options;
import org.apache.commons.cli.ParseException;
import org.apache.log4j.Logger;

>>>>>>> 17ad27f5
import com.rarchives.ripme.ripper.AbstractRipper;
import com.rarchives.ripme.ui.History;
import com.rarchives.ripme.ui.HistoryEntry;
import com.rarchives.ripme.ui.MainWindow;
import com.rarchives.ripme.ui.UpdateUtils;
import com.rarchives.ripme.utils.RipUtils;
import com.rarchives.ripme.utils.Utils;
import org.apache.commons.cli.*;
import org.apache.log4j.Logger;

import javax.swing.*;
import java.io.*;
import java.net.MalformedURLException;
import java.net.URL;
import java.net.URLDecoder;
import java.util.Arrays;
import java.util.List;

/**
 * Entry point to application.
 * Decides to display UI or to run silently via command-line.
 */
public class App {

    private static final Logger LOGGER = Logger.getLogger(App.class);
    private static final String DOWNLOAD_HISTORY = "download.history";
    private static final History HISTORY = new History();

    private App() {
    }

    public static void main(String[] args) throws MalformedURLException {
        Utils.configureLogger();
        System.setProperty("apple.laf.useScreenMenuBar", "true");
        System.setProperty("com.apple.mrj.application.apple.menu.about.name", "RipMe");
<<<<<<< HEAD
        LOGGER.info("Initialized ripme v" + UpdateUtils.getThisJarVersion());
=======
        logger = Logger.getLogger(App.class);
        logger.info("Initialized ripme v" + UpdateUtils.getThisJarVersion());
>>>>>>> 17ad27f5

        if (args.length > 0)
            handleArguments(args);
        else {
            MainWindow mw = new MainWindow();
            SwingUtilities.invokeLater(mw);
        }
    }

    public static void rip(URL url) throws Exception {
        AbstractRipper ripper = AbstractRipper.getRipper(url);
        ripper.setup();
        ripper.rip();
    }

    public static void handleArguments(String[] args) {
        CommandLine cl = getArgs(args);

        if (cl != null) {
            if (cl.hasOption('h')) {
                HelpFormatter hf = new HelpFormatter();
                hf.printHelp("java -jar ripme.jar [OPTIONS]", getOptions());
                System.exit(0);
            }
            if (cl.hasOption('w'))
                Utils.setConfigBoolean("file.overwrite", true);

            if (cl.hasOption('t'))
                Utils.setConfigInteger("threads.size", Integer.parseInt(cl.getOptionValue('t')));

            if (cl.hasOption('4'))
                Utils.setConfigBoolean("errors.skip404", true);

            if (cl.hasOption('r'))
                hasRLowerOption();

            if (cl.hasOption('R'))
                hasRUpperOption();

            if (cl.hasOption('d'))
                Utils.setConfigBoolean("download.save_order", true);

            if (cl.hasOption('D'))
                Utils.setConfigBoolean("download.save_order", false);

            if ((cl.hasOption('d')) && (cl.hasOption('D'))) {
                System.err.println("\nCannot specify '-d' and '-D' simultaneously");
                System.exit(-1);
            }
            // change the default rips directory
            if (cl.hasOption('l'))
                Utils.setConfigString("rips.directory", cl.getOptionValue('l'));

            if (cl.hasOption('f')) {
                try {
                    String filename = cl.getOptionValue('f');

                    String url;
                    BufferedReader br = new BufferedReader(new FileReader(filename));
                    while ((url = br.readLine()) != null) {
                        // loop through each url in the file and proces each url individually.
                        ripURL(url.trim(), cl.hasOption("n"));
                    }

                } catch (FileNotFoundException fne) {
                    LOGGER.error("[!] File containing list of URLs not found. Cannot continue.", fne);
                } catch (IOException ioe) {
                    LOGGER.error("[!] Failed reading file containing list of URLs. Cannot continue.", ioe);
                }

            }

            if (cl.hasOption('u')) {
                String url = cl.getOptionValue('u').trim();
                ripURL(url, cl.hasOption("n"));
            }

        }
    }

    // this function will attempt to rip the provided url
    public static void ripURL(String targetURL, boolean saveConfig) {
        try {
            URL url = new URL(targetURL);
            rip(url);
            List<String> history = Utils.getConfigList(DOWNLOAD_HISTORY);
            if (!history.contains(url.toExternalForm())) {
                history.add(url.toExternalForm());
                Utils.setConfigList(DOWNLOAD_HISTORY, Arrays.asList(history.toArray()));
                if (saveConfig) {
                    Utils.saveConfig();
                }
            }
        } catch (MalformedURLException e) {
            LOGGER.error("[!] Given URL is not valid. Expected URL format is http://domain.com/...", e);
            // System.exit(-1);
        } catch (Exception e) {
            LOGGER.error("[!] Error while ripping URL " + targetURL, e);
            // System.exit(-1);
        }
    }

    private static void hasRUpperOption() {
        loadHistory();

        if (HISTORY.toList().isEmpty()) {
            System.err.println("There are no history entries to re-rip. Rip some albums first");
            System.exit(-1);
        }
        int added = 0;

        for (HistoryEntry entry : HISTORY.toList()) {
            if (entry.selected) {
                added++;

                try {
                    URL url = new URL(entry.url);
                    rip(url);
                } catch (Exception e) {
                    LOGGER.error("[!] Failed to rip URL " + entry.url, e);
                    continue;
                }

                try {
                    Thread.sleep(500);
                } catch (InterruptedException e) {
                    LOGGER.warn("[!] Interrupted while re-ripping history", e);
                    System.exit(-1);
                }
            }
        }
        if (added == 0) {
            System.err.println("No history entries have been 'Checked'\n" +
                    "Check an entry by clicking the checkbox to the right of the URL or Right-click a URL to check/uncheck all items");
            System.exit(-1);
        }
<<<<<<< HEAD
    }

    private static void hasRLowerOption() {
        // Re-rip all via command-line
        List<String> history = Utils.getConfigList(DOWNLOAD_HISTORY);
        for (String urlString : history) {
            try {
                URL url = new URL(urlString.trim());
                rip(url);
            } catch (Exception e) {
                LOGGER.error("[!] Failed to rip URL " + urlString, e);
                continue;
            }

            try {
                Thread.sleep(500);
            } catch (InterruptedException e) {
                LOGGER.warn("[!] Interrupted while re-ripping history", e);
                System.exit(-1);
=======
        if(cl.hasOption('l')) {
            // change the default rips directory
            Utils.setConfigString("rips.directory", cl.getOptionValue('l'));
        }

        if (cl.hasOption('f')) {

            String filename     = cl.getOptionValue('f');

            try {

                String url;

                BufferedReader br   = new BufferedReader(new FileReader(filename));
                while((url = br.readLine()) != null) {
                    // loop through each url in the file and proces each url individually.
                    ripURL(url.trim(), cl.hasOption("n"));
                }

            } catch (FileNotFoundException fne) {
                logger.error("[!] File containing list of URLs not found. Cannot continue.");
            } catch (IOException ioe) {
                logger.error("[!] Failed reading file containing list of URLs. Cannot continue.");
            }

        }

        if (cl.hasOption('u')) {
            String url = cl.getOptionValue('u').trim();
            ripURL(url, cl.hasOption("n"));
        }
    }

    // this function will attempt to rip the provided url
    public static void ripURL(String targetURL, boolean saveConfig) {
        try {
            URL url = new URL(targetURL);
            rip(url);
            List<String> history = Utils.getConfigList("download.history");
            if (!history.contains(url.toExternalForm())) {
                history.add(url.toExternalForm());
                Utils.setConfigList("download.history", Arrays.asList(history.toArray()));
                if(saveConfig) {
                    Utils.saveConfig();
                }
>>>>>>> 17ad27f5
            }
        } catch (MalformedURLException e) {
            logger.error("[!] Given URL is not valid. Expected URL format is http://domain.com/...");
            // System.exit(-1);
        } catch (Exception e) {
            logger.error("[!] Error while ripping URL " + targetURL, e);
            // System.exit(-1);
        }
        // Exit
        System.exit(0);
    }

    public static Options getOptions() {
        Options opts = new Options();
        opts.addOption("h", "help", false, "Print the help");
        opts.addOption("u", "url", true, "URL of album to rip");
        opts.addOption("t", "threads", true, "Number of download threads per rip");
        opts.addOption("w", "overwrite", false, "Overwrite existing files");
        opts.addOption("r", "rerip", false, "Re-rip all ripped albums");
        opts.addOption("R", "rerip-selected", false, "Re-rip all selected albums");
        opts.addOption("d", "saveorder", false, "Save the order of images in album");
        opts.addOption("D", "nosaveorder", false, "Don't save order of images");
        opts.addOption("4", "skip404", false, "Don't retry after a 404 (not found) error");
        opts.addOption("l", "ripsdirectory", true, "Rips Directory (Default: ./rips)");
        opts.addOption("n", "no-prop-file", false, "Do not create properties file.");
        opts.addOption("f", "urls-file", true, "Rip URLs from a file.");
        return opts;
    }

    public static CommandLine getArgs(String[] args) {
        DefaultParser parser = new DefaultParser();
        try {
            return parser.parse(getOptions(), args, false);
        } catch (ParseException e) {
            LOGGER.error("[!] Error while parsing command-line arguments: " + Arrays.toString(args), e);
            System.exit(-1);
            return null;
        }
    }

    private static void loadHistory() {
        File historyFile = new File("history.json");
        HISTORY.clear();
        if (historyFile.exists()) {
            try {
                LOGGER.info("Loading history from history.json");
                HISTORY.fromFile("history.json");
            } catch (IOException e) {
                LOGGER.error("Failed to load history from file " + historyFile, e);
                System.out.println(
                        "RipMe failed to load the history file at " + historyFile.getAbsolutePath() + "\n\n" +
                                "Error: " + e.getMessage() + "\n\n" +
                                "Closing RipMe will automatically overwrite the contents of this file,\n" +
                                "so you may want to back the file up before closing RipMe!");
            }
        } else {
            LOGGER.info("Loading history from configuration");
            HISTORY.fromList(Utils.getConfigList(DOWNLOAD_HISTORY));
            if (HISTORY.toList().isEmpty()) {
                // Loaded from config, still no entries.
                // Guess rip history based on rip folder
                String[] dirs = Utils.getWorkingDirectory().list((dir, file) ->
                        new File(dir.getAbsolutePath() + File.separator + file).isDirectory());

                for (String dir : dirs) {
                    String url = RipUtils.urlFromDirectoryName(dir);
                    if (url != null) {
                        // We found one, add it to history
                        HistoryEntry entry = new HistoryEntry();
                        entry.url = url;
                        HISTORY.add(entry);
                    }
                }
            }
        }
    }
}<|MERGE_RESOLUTION|>--- conflicted
+++ resolved
@@ -1,29 +1,5 @@
 package com.rarchives.ripme;
 
-<<<<<<< HEAD
-=======
-import java.io.File;
-import java.io.FilenameFilter;
-import java.io.IOException;
-import java.io.BufferedReader;
-import java.io.FileReader;
-import java.io.FileNotFoundException;
-
-import java.net.MalformedURLException;
-import java.net.URL;
-import java.util.Arrays;
-import java.util.List;
-
-import javax.swing.SwingUtilities;
-
-import org.apache.commons.cli.BasicParser;
-import org.apache.commons.cli.CommandLine;
-import org.apache.commons.cli.HelpFormatter;
-import org.apache.commons.cli.Options;
-import org.apache.commons.cli.ParseException;
-import org.apache.log4j.Logger;
-
->>>>>>> 17ad27f5
 import com.rarchives.ripme.ripper.AbstractRipper;
 import com.rarchives.ripme.ui.History;
 import com.rarchives.ripme.ui.HistoryEntry;
@@ -59,12 +35,7 @@
         Utils.configureLogger();
         System.setProperty("apple.laf.useScreenMenuBar", "true");
         System.setProperty("com.apple.mrj.application.apple.menu.about.name", "RipMe");
-<<<<<<< HEAD
         LOGGER.info("Initialized ripme v" + UpdateUtils.getThisJarVersion());
-=======
-        logger = Logger.getLogger(App.class);
-        logger.info("Initialized ripme v" + UpdateUtils.getThisJarVersion());
->>>>>>> 17ad27f5
 
         if (args.length > 0)
             handleArguments(args);
@@ -201,7 +172,6 @@
                     "Check an entry by clicking the checkbox to the right of the URL or Right-click a URL to check/uncheck all items");
             System.exit(-1);
         }
-<<<<<<< HEAD
     }
 
     private static void hasRLowerOption() {
@@ -221,60 +191,7 @@
             } catch (InterruptedException e) {
                 LOGGER.warn("[!] Interrupted while re-ripping history", e);
                 System.exit(-1);
-=======
-        if(cl.hasOption('l')) {
-            // change the default rips directory
-            Utils.setConfigString("rips.directory", cl.getOptionValue('l'));
-        }
-
-        if (cl.hasOption('f')) {
-
-            String filename     = cl.getOptionValue('f');
-
-            try {
-
-                String url;
-
-                BufferedReader br   = new BufferedReader(new FileReader(filename));
-                while((url = br.readLine()) != null) {
-                    // loop through each url in the file and proces each url individually.
-                    ripURL(url.trim(), cl.hasOption("n"));
-                }
-
-            } catch (FileNotFoundException fne) {
-                logger.error("[!] File containing list of URLs not found. Cannot continue.");
-            } catch (IOException ioe) {
-                logger.error("[!] Failed reading file containing list of URLs. Cannot continue.");
-            }
-
-        }
-
-        if (cl.hasOption('u')) {
-            String url = cl.getOptionValue('u').trim();
-            ripURL(url, cl.hasOption("n"));
-        }
-    }
-
-    // this function will attempt to rip the provided url
-    public static void ripURL(String targetURL, boolean saveConfig) {
-        try {
-            URL url = new URL(targetURL);
-            rip(url);
-            List<String> history = Utils.getConfigList("download.history");
-            if (!history.contains(url.toExternalForm())) {
-                history.add(url.toExternalForm());
-                Utils.setConfigList("download.history", Arrays.asList(history.toArray()));
-                if(saveConfig) {
-                    Utils.saveConfig();
-                }
->>>>>>> 17ad27f5
-            }
-        } catch (MalformedURLException e) {
-            logger.error("[!] Given URL is not valid. Expected URL format is http://domain.com/...");
-            // System.exit(-1);
-        } catch (Exception e) {
-            logger.error("[!] Error while ripping URL " + targetURL, e);
-            // System.exit(-1);
+            }
         }
         // Exit
         System.exit(0);
@@ -299,6 +216,7 @@
 
     public static CommandLine getArgs(String[] args) {
         DefaultParser parser = new DefaultParser();
+
         try {
             return parser.parse(getOptions(), args, false);
         } catch (ParseException e) {
