package com.rarchives.ripme.ui;

import com.rarchives.ripme.utils.Utils;
import org.apache.log4j.Logger;
import org.json.JSONArray;
import org.json.JSONObject;
import org.jsoup.Connection.Response;
import org.jsoup.Jsoup;
import org.jsoup.nodes.Document;

import javax.swing.*;
import java.io.*;
import java.nio.charset.StandardCharsets;
import java.util.Arrays;

public class UpdateUtils {

<<<<<<< HEAD
    private static final Logger LOGGER = Logger.getLogger(UpdateUtils.class);
    private static final String DEFAULT_VERSION = "1.2.13";
    private static final String UPDATE_JSON_URL = "http://rarchives.com/ripme.json";
    private static final String UPDATE_JAR_URL = "http://rarchives.com/ripme.jar";
    private static final String MAIN_FILE_NAME = "ripme.jar";
    private static final String UPDATE_FILE_NAME = "ripme.jar.update";

    private static final String RIPME_UPDATER = "RipMe Updater";

    private UpdateUtils() {
    }
=======
    private static final Logger logger = Logger.getLogger(UpdateUtils.class);
    private static final String DEFAULT_VERSION = "1.4.1";
    private static final String updateJsonURL = "https://raw.githubusercontent.com/4pr0n/ripme/master/ripme.json";
    private static final String mainFileName = "ripme.jar";
    private static final String updateFileName = "ripme.jar.update";
>>>>>>> 17ad27f5

    public static String getUpdateJarURL(String latestVersion) {
        return "https://github.com/4pr0n/ripme/releases/download/" + latestVersion + "/ripme.jar";
    }

    public static String getThisJarVersion() {
        String thisVersion = UpdateUtils.class.getPackage().getImplementationVersion();
        if (thisVersion == null) {
            // Version is null if we're not running from the JAR
<<<<<<< HEAD
            thisVersion = DEFAULT_VERSION;
            // Super-high version number
=======
            thisVersion = DEFAULT_VERSION; // Super-high version number
>>>>>>> 17ad27f5
        }
        return thisVersion;
    }

    public static void updateProgram(JLabel configUpdateLabel) {
        configUpdateLabel.setText("Checking for update...");

        Document doc = null;
        try {
            LOGGER.debug("Retrieving " + UpdateUtils.UPDATE_JSON_URL);
            doc = Jsoup.connect(UpdateUtils.UPDATE_JSON_URL).timeout(10_000).ignoreContentType(true).get();
        } catch (IOException e) {
            LOGGER.error("Error while fetching update: ", e);
            JOptionPane.showMessageDialog(null,
                    "<html><font color=\"red\">Error while fetching update: " + e.getMessage() + "</font></html>",
                    RIPME_UPDATER, JOptionPane.ERROR_MESSAGE);
            return;
        } finally {
            configUpdateLabel.setText("Current version: " + getThisJarVersion());
        }
        String jsonString = doc.body().html().replaceAll("&quot;", "\"");
        JSONObject json = new JSONObject(jsonString);
        JSONArray jsonChangeList = json.getJSONArray("changeList");
        StringBuilder changeList = new StringBuilder();
        for (int i = 0; i < jsonChangeList.length(); i++) {
            String change = jsonChangeList.getString(i);

            if (change.startsWith(getThisJarVersion() + ":"))
                break;

            changeList.append("<br>  + ").append(change);
        }

        String latestVersion = json.getString("latestVersion");
        if (UpdateUtils.isNewerVersion(latestVersion)) {
            LOGGER.info("Found newer version: " + latestVersion);
            int result = JOptionPane.showConfirmDialog(
                    null, "<html><font color=\"green\">New version (" + latestVersion + ") is available!</font>"
                            + "<br><br>Recent changes:" + changeList.toString()
                            + "<br><br>Do you want to download and run the newest version?</html>",
                    RIPME_UPDATER, JOptionPane.YES_NO_OPTION);

            if (result != JOptionPane.YES_OPTION) {
                configUpdateLabel.setText("<html>Current Version: " + getThisJarVersion()
                        + "<br><font color=\"green\">Latest version: " + latestVersion + "</font></html>");
                return;
            }
            configUpdateLabel.setText("<html><font color=\"green\">Downloading new version...</font></html>");
            LOGGER.info("New version found, downloading...");

            try {
<<<<<<< HEAD
                UpdateUtils.downloadJarAndLaunch(UPDATE_JAR_URL);
=======
                UpdateUtils.downloadJarAndLaunch(getUpdateJarURL(latestVersion));
>>>>>>> 17ad27f5
            } catch (IOException e) {
                JOptionPane.showMessageDialog(null, "Error while updating: " + e.getMessage(), RIPME_UPDATER,
                        JOptionPane.ERROR_MESSAGE);
                configUpdateLabel.setText("");
                LOGGER.error("Error while updating: ", e);
            }
        } else {
            LOGGER.debug("This version (" + getThisJarVersion() +
                    ") is the same or newer than the website's version (" + latestVersion + ")");
            configUpdateLabel.setText("<html><font color=\"green\">v" + getThisJarVersion() +
                    " is the latest version</font></html>");
            LOGGER.debug("Running latest version: " + getThisJarVersion());
        }
    }

    private static boolean isNewerVersion(String latestVersion) {
        int[] oldVersions = versionStringToInt(getThisJarVersion());
        int[] newVersions = versionStringToInt(latestVersion);
        if (oldVersions.length < newVersions.length) {
            System.err.println("Calculated: " + Arrays.toString(oldVersions) + " < " + latestVersion);
            return true;
        }

        for (int i = 0; i < oldVersions.length; i++) {
            if (newVersions[i] > oldVersions[i]) {
                LOGGER.debug("oldVersion " + getThisJarVersion() + " < latestVersion" + latestVersion);
                return true;
            } else if (newVersions[i] < oldVersions[i]) {
                LOGGER.debug("oldVersion " + getThisJarVersion() + " > latestVersion " + latestVersion);
                return false;
            }
        }

        // At this point, the version numbers are exactly the same.
        // Assume any additional changes to the version text means a new version
        return !(latestVersion.equals(getThisJarVersion()));
    }

    private static int[] versionStringToInt(String version) {
        String strippedVersion = version.split("-")[0];
        String[] strVersions = strippedVersion.split("\\.");
        int[] intVersions = new int[strVersions.length];

        for (int i = 0; i < strVersions.length; i++)
            intVersions[i] = Integer.parseInt(strVersions[i]);

        return intVersions;
    }

    private static void downloadJarAndLaunch(String updateJarURL) throws IOException {
        Response response = Jsoup.connect(updateJarURL).ignoreContentType(true)
                .timeout(Utils.getConfigInteger("download.timeout", 60_000))
                .maxBodySize(1024^2 * 100).execute();

        FileOutputStream out = new FileOutputStream(UPDATE_FILE_NAME);
        out.write(response.bodyAsBytes());
        out.close();
        LOGGER.info("Download of new version complete; saved to " + UPDATE_FILE_NAME);

        // Setup updater script
        final String batchFile;
        final String script;
        final String[] batchExec;
        String os = System.getProperty("os.name").toLowerCase();

        if (os.contains("win")) {
            // Windows
            batchFile = "update_ripme.bat";
            String batchPath = new File(batchFile).getAbsolutePath();
            script = "@echo off\r\n"
                    + "timeout 1" + "\r\n"
                    + "copy " + UPDATE_FILE_NAME + " " + MAIN_FILE_NAME + "\r\n"
                    + "del " + UPDATE_FILE_NAME + "\r\n"
                    + "ripme.jar" + "\r\n"
                    + "del " + batchPath + "\r\n";
            batchExec = new String[]{batchPath};
        } else {
            // Mac / Linux
            batchFile = "update_ripme.sh";
            String batchPath = new File(batchFile).getAbsolutePath();
            script = "#!/bin/sh\n"
                    + "sleep 1" + "\n"
                    + "cd " + new File(MAIN_FILE_NAME).getAbsoluteFile().getParent() + "\n"
                    + "cp -f " + UPDATE_FILE_NAME + " " + MAIN_FILE_NAME + "\n"
                    + "rm -f " + UPDATE_FILE_NAME + "\n"
                    + "java -jar \"" + new File(MAIN_FILE_NAME).getAbsolutePath() + "\" &\n"
                    + "sleep 1" + "\n"
                    + "rm -f " + batchPath + "\n";
            batchExec = new String[]{"sh", batchPath};
        }

        // Create updater script
        BufferedWriter bw = new BufferedWriter(new FileWriter(batchFile));
        bw.write(script);
        bw.flush();
        bw.close();
        LOGGER.info("Saved update script to " + batchFile);
        // Run updater script on exit
        Runtime.getRuntime().addShutdownHook(new Thread() {
            @Override
            public void run() {
                try {
                    LOGGER.info("Executing: " + batchFile);
                    Runtime.getRuntime().exec(batchExec);
                } catch (IOException e) {
                    LOGGER.error(e.getMessage(), e);
                }
            }
        });
        LOGGER.info("Exiting older version, should execute update script (" + batchFile + ") during exit");
        System.exit(0);
    }

}<|MERGE_RESOLUTION|>--- conflicted
+++ resolved
@@ -15,10 +15,9 @@
 
 public class UpdateUtils {
 
-<<<<<<< HEAD
     private static final Logger LOGGER = Logger.getLogger(UpdateUtils.class);
-    private static final String DEFAULT_VERSION = "1.2.13";
-    private static final String UPDATE_JSON_URL = "http://rarchives.com/ripme.json";
+    private static final String DEFAULT_VERSION = "1.4.1";
+    private static final String UPDATE_JSON_URL = "https://raw.githubusercontent.com/4pr0n/ripme/master/ripme.json";
     private static final String UPDATE_JAR_URL = "http://rarchives.com/ripme.jar";
     private static final String MAIN_FILE_NAME = "ripme.jar";
     private static final String UPDATE_FILE_NAME = "ripme.jar.update";
@@ -27,13 +26,6 @@
 
     private UpdateUtils() {
     }
-=======
-    private static final Logger logger = Logger.getLogger(UpdateUtils.class);
-    private static final String DEFAULT_VERSION = "1.4.1";
-    private static final String updateJsonURL = "https://raw.githubusercontent.com/4pr0n/ripme/master/ripme.json";
-    private static final String mainFileName = "ripme.jar";
-    private static final String updateFileName = "ripme.jar.update";
->>>>>>> 17ad27f5
 
     public static String getUpdateJarURL(String latestVersion) {
         return "https://github.com/4pr0n/ripme/releases/download/" + latestVersion + "/ripme.jar";
@@ -43,12 +35,8 @@
         String thisVersion = UpdateUtils.class.getPackage().getImplementationVersion();
         if (thisVersion == null) {
             // Version is null if we're not running from the JAR
-<<<<<<< HEAD
             thisVersion = DEFAULT_VERSION;
             // Super-high version number
-=======
-            thisVersion = DEFAULT_VERSION; // Super-high version number
->>>>>>> 17ad27f5
         }
         return thisVersion;
     }
@@ -100,11 +88,7 @@
             LOGGER.info("New version found, downloading...");
 
             try {
-<<<<<<< HEAD
-                UpdateUtils.downloadJarAndLaunch(UPDATE_JAR_URL);
-=======
                 UpdateUtils.downloadJarAndLaunch(getUpdateJarURL(latestVersion));
->>>>>>> 17ad27f5
             } catch (IOException e) {
                 JOptionPane.showMessageDialog(null, "Error while updating: " + e.getMessage(), RIPME_UPDATER,
                         JOptionPane.ERROR_MESSAGE);
