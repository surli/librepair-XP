package com.rarchives.ripme.ripper.rippers;

import com.rarchives.ripme.ripper.AbstractHTMLRipper;
import com.rarchives.ripme.utils.Http;
import org.jsoup.nodes.Document;
import org.jsoup.nodes.Element;

import java.io.IOException;
import java.net.MalformedURLException;
import java.net.URL;
import java.util.ArrayList;
import java.util.List;
import java.util.regex.Matcher;
import java.util.regex.Pattern;

public class ImgboxRipper extends AbstractHTMLRipper {

    public ImgboxRipper(URL url) throws IOException {
        super(url);
    }

    @Override
    public String getHost() {
        return "imgbox";
    }

    @Override
    public String getDomain() {
        return "imgbox.com";
    }

    @Override
    public String getGID(URL url) throws MalformedURLException {
        Pattern p = Pattern.compile("^https?://[wm.]*imgbox\\.com/g/([a-zA-Z0-9]+).*$");
        Matcher m = p.matcher(url.toExternalForm());

        if (m.matches())
            return m.group(1);

        throw new MalformedURLException("Expected imgbox.com URL format: imgbox.com/g/albumid - got " + url + "instead");
    }

    @Override
    public Document getFirstPage() throws IOException {
        return Http.url(url).get();
    }

    @Override
    public List<String> getURLsFromPage(Document doc) {
        List<String> imageURLs = new ArrayList<>();

        for (Element thumb : doc.select("div.boxed-content > a > img")) {
<<<<<<< HEAD
            String image = thumb.attr("src").replaceAll("[a-zA-Z0-9.]+s.imgbox.com", "i.imgbox.com");
=======
            String image = thumb.attr("src")
                                .replaceAll("[-a-zA-Z0-9.]+s.imgbox.com",
                                            "i.imgbox.com");
>>>>>>> 17ad27f5
            imageURLs.add(image);
        }

        return imageURLs;
    }

    @Override
    public void downloadURL(URL url, int index) {
        addURLToDownload(url, getPrefix(index));
    }
}<|MERGE_RESOLUTION|>--- conflicted
+++ resolved
@@ -50,13 +50,7 @@
         List<String> imageURLs = new ArrayList<>();
 
         for (Element thumb : doc.select("div.boxed-content > a > img")) {
-<<<<<<< HEAD
-            String image = thumb.attr("src").replaceAll("[a-zA-Z0-9.]+s.imgbox.com", "i.imgbox.com");
-=======
-            String image = thumb.attr("src")
-                                .replaceAll("[-a-zA-Z0-9.]+s.imgbox.com",
-                                            "i.imgbox.com");
->>>>>>> 17ad27f5
+            String image = thumb.attr("src").replaceAll("[-a-zA-Z0-9.]+s.imgbox.com", "i.imgbox.com");
             imageURLs.add(image);
         }
 
