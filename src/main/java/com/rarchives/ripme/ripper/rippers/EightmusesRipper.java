package com.rarchives.ripme.ripper.rippers;

import com.rarchives.ripme.ripper.AbstractHTMLRipper;
import com.rarchives.ripme.ui.RipStatusMessage.STATUS;
import com.rarchives.ripme.utils.Http;
import org.jsoup.Connection.Response;
import org.jsoup.nodes.Document;
import org.jsoup.nodes.Element;
import org.jsoup.select.Elements;

import java.io.IOException;
import java.net.MalformedURLException;
import java.net.URL;
import java.util.*;
import java.util.regex.Matcher;
import java.util.regex.Pattern;

public class EightmusesRipper extends AbstractHTMLRipper {

    private Document albumDoc = null;
    private Map<String, String> cookies = new HashMap<>();

    public EightmusesRipper(URL url) throws IOException {
        super(url);
    }

    @Override
    public String getHost() {
        return "8muses";
    }

    @Override
    public String getDomain() {
        return "8muses.com";
    }

    @Override
    public String getGID(URL url) throws MalformedURLException {
        Pattern p = Pattern.compile("^https?://(www\\.)?8muses\\.com/index/category/([a-zA-Z0-9\\-_]+).*$");
        Matcher m = p.matcher(url.toExternalForm());

        if (!m.matches())
            throw new MalformedURLException("Expected URL format: http://www.8muses.com/index/category/albumname, got: " + url);

        return m.group(m.groupCount());
    }

    @Override
    public String getAlbumTitle(URL url) throws MalformedURLException {
        try {
            // Attempt to use album title as GID
            Element titleElement = getFirstPage().select("meta[name=description]").first();
            String title = titleElement.attr("content");
            title = title.substring(title.lastIndexOf('/') + 1);
            return getHost() + "_" + title.trim();
        } catch (IOException e) {
            // Fall back to default album naming convention
            LOGGER.info("Unable to find title at " + url, e);
        }

        return super.getAlbumTitle(url);
    }

    @Override
    public Document getFirstPage() throws IOException {
        if (albumDoc == null) {
            Response resp = Http.url(url).response();
            cookies.putAll(resp.cookies());
            albumDoc = resp.parse();
        }

        return albumDoc;
    }

    @Override
    public List<String> getURLsFromPage(Document page) {
        List<String> imageURLs = new ArrayList<>();

        if (!page.select(".preview > span").isEmpty()) {
            // Page contains subalbums (not images)
            Elements albumElements = page.select("a.preview");
            List<Element> albumsList = albumElements.subList(0, albumElements.size());
            Collections.reverse(albumsList);

            // Iterate over elements in reverse order
            for (Element subalbum : albumsList) {
                String subUrl = subalbum.attr("href");
                subUrl = subUrl.replaceAll("\\.\\./", "");

                if (subUrl.startsWith("//"))
                    subUrl = "http:";
                else if (!subUrl.startsWith("http://"))
                    subUrl = "http://www.8muses.com/" + subUrl;

                try {
                    LOGGER.info("Retrieving " + subUrl);
                    sendUpdate(STATUS.LOADING_RESOURCE, subUrl);
                    Document subPage = Http.url(subUrl).get();
                    // Get all images in subalbum, add to list.
                    List<String> subalbumImages = getURLsFromPage(subPage);
                    LOGGER.info("Found " + subalbumImages.size() + " images in subalbum");
                    imageURLs.addAll(subalbumImages);
                } catch (IOException e) {
                    LOGGER.warn("Error while loading subalbum " + subUrl, e);
                    continue;
                }
            }
        } else {
            // Page contains images
<<<<<<< HEAD
            for (Element thumb : page.select("div.item .holder img")) {
                if (super.isStopped())
                    break;

=======
            for (Element thumb : page.select(".image")) {
                if (super.isStopped()) break;
>>>>>>> 17ad27f5
                // Find thumbnail image source
                String image;

                if (thumb.hasAttr("data-cfsrc"))
                    image = thumb.attr("data-cfsrc");
                else {
                    String parentHref = thumb.parent().attr("href");

                    if (parentHref.isEmpty())
                        continue;
                    if (parentHref.startsWith("/"))
                        parentHref = "https://www.8muses.com" + parentHref;

                    try {
                        LOGGER.info("Retrieving full-size image location from " + parentHref);
                        Thread.sleep(1000);
                        image = getFullSizeImage(parentHref);
                    } catch (IOException e) {
                        LOGGER.error("Failed to get full-size image from " + parentHref, e);
                        continue;
                    } catch (InterruptedException e) {
                        LOGGER.error("Interrupted while getting full-size image from " + parentHref, e);
                        continue;
                    }
                }
<<<<<<< HEAD

                // Not hosted on 8muses.
                if (!image.contains("8muses.com"))
                    continue;

                // Remove relative directory path naming
                image = image.replaceAll("\\.\\./", "");
                if (image.startsWith("//"))
                    image = "http:" + image;

                // Convert from thumb URL to full-size
                if (image.contains("-cu_"))
                    image = image.replaceAll("-cu_[^.]+", "-me");

                image = image.replaceAll(" ", "%20");
=======
                if (!image.contains("8muses.com")) {
                    // Not hosted on 8muses.
                    continue;
                }
>>>>>>> 17ad27f5
                imageURLs.add(image);

                if (isThisATest())
                    break;
            }
        }
        return imageURLs;
    }

    private String getFullSizeImage(String imageUrl) throws IOException {
        sendUpdate(STATUS.LOADING_RESOURCE, imageUrl);
        Document doc = new Http(imageUrl).get(); // Retrieve the webpage  of the image URL
        Element fullSizeImage = doc.select(".photo").first(); // Select the "photo" element from the page (there should only be 1)
        String path = "https://www.8muses.com/data/fu/" + fullSizeImage.children().select("#imageName").attr("value"); // Append the path to the fullsize image file to the standard prefix
        return path;
    }

    @Override
    public void downloadURL(URL url, int index) {
        addURLToDownload(url, getPrefix(index), "", this.url.toExternalForm(), cookies);
    }

    @Override
    public String getPrefix(int index) {
        return String.format("%03d_", index);
    }
}<|MERGE_RESOLUTION|>--- conflicted
+++ resolved
@@ -107,15 +107,10 @@
             }
         } else {
             // Page contains images
-<<<<<<< HEAD
-            for (Element thumb : page.select("div.item .holder img")) {
+            for (Element thumb : page.select(".image")) {
                 if (super.isStopped())
                     break;
 
-=======
-            for (Element thumb : page.select(".image")) {
-                if (super.isStopped()) break;
->>>>>>> 17ad27f5
                 // Find thumbnail image source
                 String image;
 
@@ -141,28 +136,11 @@
                         continue;
                     }
                 }
-<<<<<<< HEAD
 
                 // Not hosted on 8muses.
                 if (!image.contains("8muses.com"))
                     continue;
 
-                // Remove relative directory path naming
-                image = image.replaceAll("\\.\\./", "");
-                if (image.startsWith("//"))
-                    image = "http:" + image;
-
-                // Convert from thumb URL to full-size
-                if (image.contains("-cu_"))
-                    image = image.replaceAll("-cu_[^.]+", "-me");
-
-                image = image.replaceAll(" ", "%20");
-=======
-                if (!image.contains("8muses.com")) {
-                    // Not hosted on 8muses.
-                    continue;
-                }
->>>>>>> 17ad27f5
                 imageURLs.add(image);
 
                 if (isThisATest())
