--- conflicted
+++ resolved
@@ -1,15 +1,18 @@
 package com.rarchives.ripme.ripper.rippers;
 
-<<<<<<< HEAD
 import com.rarchives.ripme.ripper.AlbumRipper;
-=======
+import org.jsoup.Connection;
+import org.jsoup.Jsoup;
+import org.jsoup.nodes.Document;
+import org.jsoup.nodes.Element;
+import org.jsoup.select.Elements;
+
 import java.io.IOException;
 import java.net.MalformedURLException;
 import java.net.URL;
 import java.util.regex.Matcher;
 import java.util.regex.Pattern;
 
->>>>>>> c4fe08d5
 import org.jsoup.Connection;
 import org.jsoup.Jsoup;
 import org.jsoup.nodes.Document;
@@ -36,16 +39,10 @@
     @Override
     public URL sanitizeURL(URL url) throws MalformedURLException {
         String u = url.toExternalForm();
-<<<<<<< HEAD
 
         if (u.indexOf('#') >= 0)
             u = u.substring(0, u.indexOf('#'));
 
-=======
-        if (u.indexOf('#') >= 0) {
-            u = u.substring(0, u.indexOf('#'));
-        }
->>>>>>> c4fe08d5
         u = u.replace("https?://m\\.newsfilter\\.org", "http://newsfilter.org");
         return new URL(u);
     }
@@ -54,47 +51,18 @@
     public void rip() throws IOException {
         String gid = getGID(this.url);
         String theurl = "http://newsfilter.org/gallery/" + gid;
-<<<<<<< HEAD
+        LOGGER.info("Loading " + theurl);
 
-        Connection.Response resp;
-        LOGGER.info("Loading " + theurl);
-        resp = Jsoup.connect(theurl).timeout(5000).referrer("").userAgent(USER_AGENT)
+        Connection.Response resp = Jsoup.connect(theurl).timeout(5000).referrer("").userAgent(USER_AGENT)
                 .method(Connection.Method.GET).execute();
-=======
-        logger.info("Loading " + theurl);
->>>>>>> c4fe08d5
 
-        Connection.Response resp = Jsoup.connect(theurl)
-            .timeout(5000)
-            .referrer("")
-            .userAgent(USER_AGENT)
-            .method(Connection.Method.GET)
-            .execute();
         Document doc = resp.parse();
-<<<<<<< HEAD
-        //Element gallery  = doc.getElementById("thegalmain");
-        //Elements piclinks = gallery.getElementsByAttributeValue("itemprop","contentURL");
-        Pattern pat = Pattern.compile(gid + "/\\d+");
-        Elements piclinks = doc.getElementsByAttributeValueMatching("href", pat);
-
-        for (Element picelem : piclinks) {
-            String picurl = "http://newsfilter.org" + picelem.attr("href");
-            LOGGER.info("Getting to picture page: " + picurl);
-
-            resp = Jsoup.connect(picurl).timeout(5000).referrer(theurl).userAgent(USER_AGENT)
-                    .method(Connection.Method.GET).execute();
-
-            Document picdoc = resp.parse();
-            String dlurl = picdoc.getElementsByAttributeValue("itemprop", "contentURL").first().attr("src");
-            addURLToDownload(new URL(dlurl));
-=======
 
         Elements thumbnails = doc.select("#galleryImages .inner-block img");
         for (Element thumb : thumbnails) {
             String thumbUrl = thumb.attr("src");
             String picUrl = thumbUrl.replace("thumbs/", "");
             addURLToDownload(new URL(picUrl));
->>>>>>> c4fe08d5
         }
 
         waitForThreads();
@@ -112,16 +80,10 @@
 
         if (m.matches())
             return m.group(2);
-<<<<<<< HEAD
 
         throw new MalformedURLException(
                 "Expected newsfilter gallery format: http://newsfilter.org/gallery/galleryid Got: " + url
         );
-=======
-        }
-        throw new MalformedURLException(
-            "Expected newsfilter gallery format: http://newsfilter.org/gallery/galleryid" +
-            " Got: " + url);
->>>>>>> c4fe08d5
     }
+
 }