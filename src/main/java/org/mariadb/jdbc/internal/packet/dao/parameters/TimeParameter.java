--- conflicted
+++ resolved
@@ -61,12 +61,8 @@
 import java.util.TimeZone;
 
 
-<<<<<<< HEAD
-public class TimeParameter implements ParameterHolder, Cloneable {
+public class TimeParameter extends NotLongDataParameter implements Cloneable {
 
-=======
-public class TimeParameter extends NotLongDataParameter implements Cloneable {
->>>>>>> 9333aedd
     private Time time;
     private TimeZone timeZone;
     private boolean fractionalSeconds;
