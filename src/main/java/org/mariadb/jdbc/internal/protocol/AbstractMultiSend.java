/*
MariaDB Client for Java

Copyright (c) 2012-2014 Monty Program Ab.
Copyright (c) 2015-2016 MariaDB Ab.

This library is free software; you can redistribute it and/or modify it under
the terms of the GNU Lesser General Public License as published by the Free
Software Foundation; either version 2.1 of the License, or (at your option)
any later version.

This library is distributed in the hope that it will be useful, but
WITHOUT ANY WARRANTY; without even the implied warranty of MERCHANTABILITY or
FITNESS FOR A PARTICULAR PURPOSE.  See the GNU Lesser General Public License
for more details.

You should have received a copy of the GNU Lesser General Public License along
with this library; if not, write to Monty Program Ab info@montyprogram.com.

This particular MariaDB Client for Java file is work
derived from a Drizzle-JDBC. Drizzle-JDBC file which is covered by subject to
the following copyright and notice provisions:

Copyright (c) 2009-2011, Marcus Eriksson

Redistribution and use in source and binary forms, with or without modification,
are permitted provided that the following conditions are met:
Redistributions of source code must retain the above copyright notice, this list
of conditions and the following disclaimer.

Redistributions in binary form must reproduce the above copyright notice, this
list of conditions and the following disclaimer in the documentation and/or
other materials provided with the distribution.

Neither the name of the driver nor the names of its contributors may not be
used to endorse or promote products derived from this software without specific
prior written permission.

THIS SOFTWARE IS PROVIDED BY THE COPYRIGHT HOLDERS  AND CONTRIBUTORS "AS IS"
AND ANY EXPRESS OR IMPLIED WARRANTIES, INCLUDING, BUT NOT LIMITED TO, THE IMPLIED
WARRANTIES OF MERCHANTABILITY AND FITNESS FOR A PARTICULAR PURPOSE ARE DISCLAIMED.
IN NO EVENT SHALL THE COPYRIGHT HOLDER OR CONTRIBUTORS BE LIABLE FOR ANY DIRECT,
INDIRECT, INCIDENTAL, SPECIAL, EXEMPLARY, OR CONSEQUENTIAL DAMAGES (INCLUDING, BUT
NOT LIMITED TO, PROCUREMENT OF SUBSTITUTE GOODS OR SERVICES; LOSS OF USE, DATA, OR
PROFITS; OR BUSINESS INTERRUPTION) HOWEVER CAUSED AND ON ANY THEORY OF LIABILITY,
WHETHER IN CONTRACT, STRICT LIABILITY, OR TORT (INCLUDING NEGLIGENCE OR OTHERWISE)
ARISING IN ANY WAY OUT OF THE USE OF THIS SOFTWARE, EVEN IF ADVISED OF THE POSSIBILITY
OF SUCH DAMAGE.
*/

package org.mariadb.jdbc.internal.protocol;

import org.mariadb.jdbc.internal.MariaDbType;
import org.mariadb.jdbc.internal.packet.ComStmtPrepare;
import org.mariadb.jdbc.internal.packet.dao.parameters.ParameterHolder;
import org.mariadb.jdbc.internal.queryresults.Results;
import org.mariadb.jdbc.internal.stream.MaxAllowedPacketException;
import org.mariadb.jdbc.internal.stream.PacketOutputStream;
import org.mariadb.jdbc.internal.util.BulkStatus;
import org.mariadb.jdbc.internal.util.dao.ClientPrepareResult;
import org.mariadb.jdbc.internal.util.dao.PrepareResult;
import org.mariadb.jdbc.internal.util.dao.QueryException;
import org.mariadb.jdbc.internal.util.dao.ServerPrepareResult;
import org.mariadb.jdbc.internal.util.scheduler.SchedulerServiceProviderHolder;

import java.io.IOException;
import java.util.List;
import java.util.concurrent.ExecutionException;
import java.util.concurrent.FutureTask;
import java.util.concurrent.ThreadPoolExecutor;

import static org.mariadb.jdbc.internal.util.SqlStates.CONNECTION_EXCEPTION;
import static org.mariadb.jdbc.internal.util.SqlStates.INTERRUPTED_EXCEPTION;

public abstract class AbstractMultiSend {

    private static final ThreadPoolExecutor readScheduler = SchedulerServiceProviderHolder.getBulkScheduler();
    protected int statementId = -1;
    protected MariaDbType[] parameterTypeHeader;
    private Protocol protocol;
    private PacketOutputStream writer;
    private Results results;
    private List<ParameterHolder[]> parametersList;
    private PrepareResult prepareResult;
    private int resultSetScrollType;
    private List<String> queries;
    private boolean binaryProtocol;
    private boolean readPrepareStmtResult;
    private String sql;

    /**
     * Bulk execute for Server PreparedStatement.executeBatch (when no COM_MULTI)
     *
     * @param protocol              protocol
     * @param writer                outputStream
     * @param results               query results
     * @param serverPrepareResult   Prepare result
     * @param parametersList        parameters
     * @param resultSetScrollType   resultSet scroll type
     * @param readPrepareStmtResult must execute prepare result
     * @param sql                   sql query.
     */
    public AbstractMultiSend(Protocol protocol, PacketOutputStream writer, Results results, ServerPrepareResult serverPrepareResult,
                             List<ParameterHolder[]> parametersList, int resultSetScrollType, boolean readPrepareStmtResult, String sql) {
        this.protocol = protocol;
        this.writer = writer;
        this.results = results;
        this.prepareResult = serverPrepareResult;
        this.parametersList = parametersList;
        this.resultSetScrollType = resultSetScrollType;
        this.binaryProtocol = true;
        this.readPrepareStmtResult = readPrepareStmtResult;
        this.sql = sql;
    }

    /**
     * Bulk execute for client-sier PreparedStatement.executeBatch (no prepare).
     *
     * @param protocol            current protocol
     * @param writer              outputStream
     * @param results             results
     * @param clientPrepareResult clientPrepareResult
     * @param parametersList      parameters
     * @param resultSetScrollType resultSet scroll type
     */
    public AbstractMultiSend(Protocol protocol, PacketOutputStream writer, Results results,
                             final ClientPrepareResult clientPrepareResult, List<ParameterHolder[]> parametersList, int resultSetScrollType) {
        this.protocol = protocol;
        this.writer = writer;
        this.results = results;
        this.prepareResult = clientPrepareResult;
        this.parametersList = parametersList;
        this.resultSetScrollType = resultSetScrollType;
        this.binaryProtocol = false;
        this.readPrepareStmtResult = false;
    }

    /**
     * Bulk execute for statement.executeBatch().
     *
     * @param protocol            protocol
     * @param writer              outputStream
     * @param results             results
     * @param queries             query list
     * @param resultSetScrollType resultset type
     */
    public AbstractMultiSend(Protocol protocol, PacketOutputStream writer, Results results, List<String> queries,
                             int resultSetScrollType) {
        this.protocol = protocol;
        this.writer = writer;
        this.results = results;
        this.queries = queries;
        this.resultSetScrollType = resultSetScrollType;
        this.binaryProtocol = false;
        this.readPrepareStmtResult = false;
    }

    public abstract void sendCmd(PacketOutputStream writer, Results results,
                                 List<ParameterHolder[]> parametersList, List<String> queries, int paramCount, BulkStatus status,
                                 PrepareResult prepareResult) throws QueryException, IOException;

    public abstract QueryException handleResultException(QueryException qex, Results results,
                                                         List<ParameterHolder[]> parametersList, List<String> queries, int currentCounter,
                                                         int sendCmdCounter, int paramCount, PrepareResult prepareResult)
            throws QueryException;

    public abstract int getParamCount();

    public abstract int getTotalExecutionNumber();


    public PrepareResult getPrepareResult() {
        return prepareResult;
    }

    /**
     * Execute Bulk execution (send packets by batch of  useBatchMultiSendNumber or when max packet is reached) before reading results.
     *
     * @return prepare result
     * @throws QueryException if any error occur
     */
    public PrepareResult executeBatch() throws QueryException {
        int paramCount = getParamCount();
        if (binaryProtocol) {
            if (readPrepareStmtResult) {
                parameterTypeHeader = new MariaDbType[paramCount];
                if (prepareResult == null && protocol.getOptions().cachePrepStmts) {
                    String key = new StringBuilder(protocol.getDatabase()).append("-").append(sql).toString();
                    prepareResult = protocol.prepareStatementCache().get(key);
                    if (prepareResult != null && !((ServerPrepareResult) prepareResult).incrementShareCounter()) {
                        //in cache but been de-allocated
                        prepareResult = null;
                    }
                }
                statementId = (prepareResult == null) ? -1 : ((ServerPrepareResult) prepareResult).getStatementId();
            } else if (prepareResult != null) {
                statementId = ((ServerPrepareResult) prepareResult).getStatementId();
            }
        }
        return executeBatchStandard(paramCount);
    }

    /**
     * Execute Bulk execution (send packets by batch of  useBatchMultiSendNumber or when max packet is reached) before reading results.
     *
     * @param paramCount parameter counter
     * @return prepare result
     * @throws QueryException if any error occur
     */
    private PrepareResult executeBatchStandard(int paramCount) throws QueryException {
        int totalExecutionNumber = getTotalExecutionNumber();
        QueryException exception = null;
        BulkStatus status = new BulkStatus();

        ComStmtPrepare comStmtPrepare = null;
        FutureTask<AsyncMultiReadResult> futureReadTask = null;

        int requestNumberByBulk;
        try {
            do {
                status.sendSubCmdCounter = 0;
                requestNumberByBulk = Math.min(totalExecutionNumber - status.sendCmdCounter, protocol.getOptions().useBatchMultiSendNumber);
                protocol.changeSocketTcpNoDelay(false); //enable NAGLE algorithm temporary.


                //add prepare sub-command
                if (readPrepareStmtResult && prepareResult == null) {

                    comStmtPrepare = new ComStmtPrepare(protocol, sql);
                    comStmtPrepare.send(writer);

                    //read prepare result
                    try {
                        prepareResult = comStmtPrepare.read(protocol.getPacketFetcher());
                        statementId = ((ServerPrepareResult) prepareResult).getStatementId();
                        paramCount = getParamCount();
                    } catch (QueryException queryException) {
                        throw queryException;
                    }
                }

<<<<<<< HEAD
                for (; status.sendSubCmdCounter < requestNumberByBulk; ) {
                    sendCmd(writer, executionResult, parametersList, queries, paramCount, status, prepareResult);
=======
                for (; status.sendSubCmdCounter < requestNumberByBulk;) {
                    sendCmd(writer, results, parametersList, queries, paramCount, status, prepareResult);
>>>>>>> 73dc67ef
                    status.sendSubCmdCounter++;
                    status.sendCmdCounter++;


                    if (futureReadTask == null) {
                        futureReadTask = new FutureTask<>(new AsyncMultiRead(comStmtPrepare, requestNumberByBulk, (status.sendCmdCounter - 1),
                                protocol, false, this, paramCount,
                                resultSetScrollType, binaryProtocol, results, parametersList, queries, prepareResult));
                        readScheduler.execute(futureReadTask);
                    }
                }

                protocol.changeSocketTcpNoDelay(protocol.getOptions().tcpNoDelay);
                try {
                    AsyncMultiReadResult asyncMultiReadResult = futureReadTask.get();

                    if (binaryProtocol && prepareResult == null && asyncMultiReadResult.getPrepareResult() != null) {
                        prepareResult = asyncMultiReadResult.getPrepareResult();
                        statementId = ((ServerPrepareResult) prepareResult).getStatementId();
                        paramCount = prepareResult.getParamCount();
                    }

                    if (asyncMultiReadResult.getException() != null) {
                        if (((readPrepareStmtResult && prepareResult == null) || !protocol.getOptions().continueBatchOnError)) {
                            throw asyncMultiReadResult.getException();
                        } else {
                            exception = asyncMultiReadResult.getException();
                        }
                    }
                } catch (ExecutionException executionException) {
                    if (executionException.getCause() == null) {
                        throw new QueryException("Error reading results " + executionException.getMessage());
                    }
                    throw new QueryException("Error reading results " + executionException.getCause().getMessage());
                } catch (InterruptedException interruptedException) {
                } finally {
                    //bulk can prepare, and so if prepare cache is enable, can replace an already cached prepareStatement
                    //this permit to release those old prepared statement without conflict.
                    protocol.forceReleaseWaitingPrepareStatement();
                }

                futureReadTask = null;

            } while (status.sendCmdCounter < totalExecutionNumber);

            if (exception != null) throw exception;

            return prepareResult;
        } catch (MaxAllowedPacketException e) {
            if (e.isMustReconnect()) protocol.connect();
            throw new QueryException("Could not send query: " + e.getMessage(), -1, INTERRUPTED_EXCEPTION.getSqlState(), e);
        } catch (IOException e) {
            throw new QueryException("Could not send query: " + e.getMessage(), -1, CONNECTION_EXCEPTION.getSqlState(), e);
        } finally {
            writer.releaseBufferIfNotLogging();
        }

    }


}<|MERGE_RESOLUTION|>--- conflicted
+++ resolved
@@ -239,13 +239,8 @@
                     }
                 }
 
-<<<<<<< HEAD
                 for (; status.sendSubCmdCounter < requestNumberByBulk; ) {
-                    sendCmd(writer, executionResult, parametersList, queries, paramCount, status, prepareResult);
-=======
-                for (; status.sendSubCmdCounter < requestNumberByBulk;) {
                     sendCmd(writer, results, parametersList, queries, paramCount, status, prepareResult);
->>>>>>> 73dc67ef
                     status.sendSubCmdCounter++;
                     status.sendCmdCounter++;
 
