package org.mariadb.jdbc.internal.queryresults;
/*
MariaDB Client for Java

Copyright (c) 2012-2014 Monty Program Ab.

This library is free software; you can redistribute it and/or modify it under
the terms of the GNU Lesser General Public License as published by the Free
Software Foundation; either version 2.1 of the License, or (at your option)
any later version.

This library is distributed in the hope that it will be useful, but
WITHOUT ANY WARRANTY; without even the implied warranty of MERCHANTABILITY or
FITNESS FOR A PARTICULAR PURPOSE.  See the GNU Lesser General Public License
for more details.

You should have received a copy of the GNU Lesser General Public License along
with this library; if not, write to Monty Program Ab info@montyprogram.com.

This particular MariaDB Client for Java file is work
derived from a Drizzle-JDBC. Drizzle-JDBC file which is covered by subject to
the following copyright and notice provisions:

Copyright (c) 2009-2011, Marcus Eriksson

Redistribution and use in source and binary forms, with or without modification,
are permitted provided that the following conditions are met:
Redistributions of source code must retain the above copyright notice, this list
of conditions and the following disclaimer.

Redistributions in binary form must reproduce the above copyright notice, this
list of conditions and the following disclaimer in the documentation and/or
other materials provided with the distribution.

Neither the name of the driver nor the names of its contributors may not be
used to endorse or promote products derived from this software without specific
prior written permission.

THIS SOFTWARE IS PROVIDED BY THE COPYRIGHT HOLDERS  AND CONTRIBUTORS "AS IS"
AND ANY EXPRESS OR IMPLIED WARRANTIES, INCLUDING, BUT NOT LIMITED TO, THE IMPLIED
WARRANTIES OF MERCHANTABILITY AND FITNESS FOR A PARTICULAR PURPOSE ARE DISCLAIMED.
IN NO EVENT SHALL THE COPYRIGHT HOLDER OR CONTRIBUTORS BE LIABLE FOR ANY DIRECT,
INDIRECT, INCIDENTAL, SPECIAL, EXEMPLARY, OR CONSEQUENTIAL DAMAGES (INCLUDING, BUT
NOT LIMITED TO, PROCUREMENT OF SUBSTITUTE GOODS OR SERVICES; LOSS OF USE, DATA, OR
PROFITS; OR BUSINESS INTERRUPTION) HOWEVER CAUSED AND ON ANY THEORY OF LIABILITY,
WHETHER IN CONTRACT, STRICT LIABILITY, OR TORT (INCLUDING NEGLIGENCE OR OTHERWISE)
ARISING IN ANY WAY OUT OF THE USE OF THIS SOFTWARE, EVEN IF ADVISED OF THE POSSIBILITY
OF SUCH DAMAGE.
*/

import org.mariadb.jdbc.MariaDbStatement;
import org.mariadb.jdbc.internal.protocol.Protocol;
import org.mariadb.jdbc.internal.queryresults.resultset.MariaSelectResultSet;
import org.mariadb.jdbc.internal.util.ExceptionMapper;
import org.mariadb.jdbc.internal.util.dao.QueryException;

import java.sql.ResultSet;
import java.sql.SQLException;
import java.sql.Statement;
import java.util.ArrayDeque;
import java.util.Deque;

public class Results {

    private MariaDbStatement statement;
    private int fetchSize;
    private boolean batch;
    private int expectedSize;
    private CmdInformation cmdInformation;
    private Deque<MariaSelectResultSet> executionResults;
    private MariaSelectResultSet resultSet;
    private MariaSelectResultSet callableResultSet;
    private boolean binaryFormat;
    private int resultSetScrollType;

    /**
     * Single Text query.
     *
     */
    public Results() {
        this.statement = null;
        this.fetchSize = 0;
        this.batch = false;
        this.expectedSize = 1;
        this.cmdInformation = null;
        this.binaryFormat = false;
        this.resultSetScrollType = ResultSet.TYPE_FORWARD_ONLY;
    }

    /**
     * Default constructor.
     *
     * @param statement current statement
     * @param fetchSize fetch size
     * @param batch select result possible
     * @param expectedSize expected size
     * @param binaryFormat use binary protocol
     * @param resultSetScrollType one of the following <code>ResultSet</code> constants: <code>ResultSet.TYPE_FORWARD_ONLY</code>,
     *                            <code>ResultSet.TYPE_SCROLL_INSENSITIVE</code>, or <code>ResultSet.TYPE_SCROLL_SENSITIVE</code>
     */
    public Results(MariaDbStatement statement, int fetchSize, boolean batch, int expectedSize, boolean binaryFormat, int resultSetScrollType) {
        this.statement = statement;
        this.fetchSize = fetchSize;
        this.batch = batch;
        this.expectedSize = expectedSize;
        this.cmdInformation = null;
        this.binaryFormat = binaryFormat;
        this.resultSetScrollType = resultSetScrollType;
    }

    /**
     * Add execution statistics.
     *
     * @param updateCount         number of updated rows
     * @param insertId            primary key
     * @param moreResultAvailable is there additional packet
     */
    public void addStats(int updateCount, long insertId, boolean moreResultAvailable) {
        if (cmdInformation == null) {
            if (moreResultAvailable || batch) {
                cmdInformation = new CmdInformationMultiple(insertId, updateCount, expectedSize);
            } else {
                cmdInformation = new CmdInformationSingle(insertId, updateCount);
            }
        } else {
            cmdInformation.addStats(updateCount, insertId);
        }
    }

    /**
     * Indicate that result is an Error, to set appropriate results.
     * @param moreResultAvailable indicate if other results (ResultSet or updateCount) are available.
     */
    public void addStatsError(boolean moreResultAvailable) {
        if (cmdInformation == null) {
            if (moreResultAvailable || batch) {
                cmdInformation = new CmdInformationMultiple(expectedSize);
            } else {
                cmdInformation = new CmdInformationSingle(0, Statement.EXECUTE_FAILED);
            }
        } else {
            cmdInformation.addStats(Statement.EXECUTE_FAILED);
        }
    }

    public int getCurrentStatNumber() {
        return (cmdInformation == null) ? 0 : cmdInformation.getCurrentStatNumber();
    }

    /**
     * Add resultSet to results.
     *
     * @param resultSet new resultSet.
     * @param moreResultAvailable indicate if other results (ResultSet or updateCount) are available.
     */
    public void addResultSet(MariaSelectResultSet resultSet, boolean moreResultAvailable) {
        if (resultSet.isCallableResult()) {
            callableResultSet = resultSet;
            return;
        }
        if (executionResults == null) executionResults = new ArrayDeque<>();
        executionResults.add(resultSet);
        if (cmdInformation == null) {
            if (moreResultAvailable || batch) {
                cmdInformation = new CmdInformationMultiple(-1, expectedSize);
            } else {
                cmdInformation = new CmdInformationSingle(0, -1);
            }
        } else {
            cmdInformation.addStats(-1);
        }
    }

    public CmdInformation getCmdInformation() {
        return cmdInformation;
    }

    /**
     * Indicate that command / batch is finished, so set current resultSet if needed.
     */
    public void commandEnd() {
        if (executionResults != null && !cmdInformation.isCurrentUpdateCount()) {
            resultSet = executionResults.poll();
        }
    }

    public MariaSelectResultSet getResultSet() {
        return resultSet;
    }

    public MariaSelectResultSet getCallableResultSet() {
        return callableResultSet;
    }

    /**
     * Load fully current results.
     *
     * <i>Lock must be set before using this method</i>
     *
<<<<<<< HEAD
     * @param skip      must result be available afterwhile
     * @param protocol  current protocol
=======
     * @param skip must result be available afterwhile
     * @param protocol current protocol
>>>>>>> c2a256d0
     * @throws SQLException if any connection error occur
     * @throws QueryException if any connection error occur
     */
    public void loadFully(boolean skip, Protocol protocol) throws SQLException, QueryException {
        if (fetchSize != 0) {
            fetchSize = 0;
            if (resultSet != null) {
                if (skip) {
                    resultSet.close();
                } else {
                    resultSet.fetchRemaining();
                }
            } else {
                MariaSelectResultSet firstResult = executionResults.peekFirst();
                if (firstResult != null ) {
                    if (skip) {
                        firstResult.close();
                    } else {
                        firstResult.fetchRemaining();
                    }
                }
            }
        }

        if (protocol.hasMoreResults()) protocol.getResult(this);
    }

    /**
     * Position to next resultSet.
     *
     * @param current one of the following <code>Statement</code> constants indicating what should happen to current
     *                <code>ResultSet</code> objects obtained using the method <code>getResultSet</code>:
     *                <code>Statement.CLOSE_CURRENT_RESULT</code>, <code>Statement.KEEP_CURRENT_RESULT</code>,
     * or <code>Statement.CLOSE_ALL_RESULTS</code>
     * @param protocol current protocol
     * @return true if other resultSet exists.
     * @throws SQLException if any connection error occur.
     */
    public boolean getMoreResults(final int current, Protocol protocol) throws SQLException {
        if (fetchSize != 0) {
            if (resultSet != null) {

                protocol.getLock().lock();
                try {
                    //load current resultSet
                    if (current == Statement.CLOSE_CURRENT_RESULT && resultSet != null) {
                        resultSet.close();
                    } else {
                        resultSet.fetchRemaining();
                    }

                    //load next data if there is
                    if (protocol.hasMoreResults()) protocol.getResult(this);

                } catch (QueryException e) {
                    ExceptionMapper.throwException(e, null, statement);
                } finally {
                    protocol.getLock().unlock();
                }

            }
        }

        if (cmdInformation.moreResults()) {

            if (current == Statement.CLOSE_CURRENT_RESULT && resultSet != null) resultSet.close();
            resultSet = null;
            return true;

        } else {

            if (current == Statement.CLOSE_CURRENT_RESULT && resultSet != null) resultSet.close();
            if (executionResults != null) resultSet = executionResults.poll();
            return resultSet != null;

        }

    }

    public int getFetchSize() {
        return fetchSize;
    }

    public MariaDbStatement getStatement() {
        return statement;
    }

    public boolean isBatch() {
        return batch;
    }

    protected void setCmdInformation(CmdInformation cmdInformation) {
        this.cmdInformation = cmdInformation;
    }

    public int getExpectedSize() {
        return expectedSize;
    }

    public boolean isBinaryFormat() {
        return binaryFormat;
    }

    public void removeFetchSize() {
        fetchSize = 0;
    }

    public int getResultSetScrollType() {
        return resultSetScrollType;
    }

}<|MERGE_RESOLUTION|>--- conflicted
+++ resolved
@@ -197,13 +197,8 @@
      *
      * <i>Lock must be set before using this method</i>
      *
-<<<<<<< HEAD
      * @param skip      must result be available afterwhile
      * @param protocol  current protocol
-=======
-     * @param skip must result be available afterwhile
-     * @param protocol current protocol
->>>>>>> c2a256d0
      * @throws SQLException if any connection error occur
      * @throws QueryException if any connection error occur
      */
