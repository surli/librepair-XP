/*
MariaDB Client for Java

Copyright (c) 2012-2014 Monty Program Ab.

This library is free software; you can redistribute it and/or modify it under
the terms of the GNU Lesser General Public License as published by the Free
Software Foundation; either version 2.1 of the License, or (at your option)
any later version.

This library is distributed in the hope that it will be useful, but
WITHOUT ANY WARRANTY; without even the implied warranty of MERCHANTABILITY or
FITNESS FOR A PARTICULAR PURPOSE.  See the GNU Lesser General Public License
for more details.

You should have received a copy of the GNU Lesser General Public License along
with this library; if not, write to Monty Program Ab info@montyprogram.com.

This particular MariaDB Client for Java file is work
derived from a Drizzle-JDBC. Drizzle-JDBC file which is covered by subject to
the following copyright and notice provisions:

Copyright (c) 2009-2011, Marcus Eriksson

Redistribution and use in source and binary forms, with or without modification,
are permitted provided that the following conditions are met:
Redistributions of source code must retain the above copyright notice, this list
of conditions and the following disclaimer.

Redistributions in binary form must reproduce the above copyright notice, this
list of conditions and the following disclaimer in the documentation and/or
other materials provided with the distribution.

Neither the name of the driver nor the names of its contributors may not be
used to endorse or promote products derived from this software without specific
prior written permission.

THIS SOFTWARE IS PROVIDED BY THE COPYRIGHT HOLDERS  AND CONTRIBUTORS "AS IS"
AND ANY EXPRESS OR IMPLIED WARRANTIES, INCLUDING, BUT NOT LIMITED TO, THE IMPLIED
WARRANTIES OF MERCHANTABILITY AND FITNESS FOR A PARTICULAR PURPOSE ARE DISCLAIMED.
IN NO EVENT SHALL THE COPYRIGHT HOLDER OR CONTRIBUTORS BE LIABLE FOR ANY DIRECT,
INDIRECT, INCIDENTAL, SPECIAL, EXEMPLARY, OR CONSEQUENTIAL DAMAGES (INCLUDING, BUT
NOT LIMITED TO, PROCUREMENT OF SUBSTITUTE GOODS OR SERVICES; LOSS OF USE, DATA, OR
PROFITS; OR BUSINESS INTERRUPTION) HOWEVER CAUSED AND ON ANY THEORY OF LIABILITY,
WHETHER IN CONTRACT, STRICT LIABILITY, OR TORT (INCLUDING NEGLIGENCE OR OTHERWISE)
ARISING IN ANY WAY OUT OF THE USE OF THIS SOFTWARE, EVEN IF ADVISED OF THE POSSIBILITY
OF SUCH DAMAGE.
*/

package org.mariadb.jdbc.internal.failover.impl;

import org.mariadb.jdbc.HostAddress;
import org.mariadb.jdbc.UrlParser;
import org.mariadb.jdbc.internal.failover.tools.SearchFilter;
import org.mariadb.jdbc.internal.protocol.AuroraProtocol;
import org.mariadb.jdbc.internal.protocol.Protocol;
import org.mariadb.jdbc.internal.queryresults.Results;
import org.mariadb.jdbc.internal.queryresults.resultset.MariaSelectResultSet;
import org.mariadb.jdbc.internal.util.dao.QueryException;
import org.mariadb.jdbc.internal.util.dao.ReconnectDuringTransactionException;

import java.sql.ResultSet;
import java.sql.SQLException;
<<<<<<< HEAD
import java.sql.Timestamp;
import java.text.SimpleDateFormat;
=======
>>>>>>> 73dc67ef
import java.util.*;
import java.util.logging.Level;
import java.util.logging.Logger;
import java.util.regex.Matcher;
import java.util.regex.Pattern;

public class AuroraListener extends MastersSlavesListener {

    private final Logger log = Logger.getLogger(AuroraListener.class.getName());
    private final Pattern clusterPattern = Pattern.compile("(.+)\\.cluster-([a-z0-9]+\\.[a-z0-9\\-]+\\.rds\\.amazonaws\\.com)");
    private final HostAddress clusterHostAddress;
    private String urlEndStr = "";


    /**
     * Constructor for Aurora.
     * This differ from standard failover because :
     * - we don't know current master, we must check that after initial connection
     * - master can change after he has a failover
     *
     * @param urlParser connection informations
     */
    public AuroraListener(UrlParser urlParser) {
        super(urlParser);
        masterProtocol = null;
        secondaryProtocol = null;
        clusterHostAddress = findClusterHostAddress(urlParser);
    }

    /**
     * Retrieves the cluster host address from the UrlParser instance.
     *
     * @param urlParser object that holds the connection information
     * @return cluster host address
     */
    private HostAddress findClusterHostAddress(UrlParser urlParser) {
        List<HostAddress> hostAddresses = urlParser.getHostAddresses();
        Matcher matcher;
        for (HostAddress hostAddress : hostAddresses) {
            matcher = clusterPattern.matcher(hostAddress.host);
            if (matcher.find()) {
                urlEndStr = "." + matcher.group(2);
                return hostAddress;
            }
        }
        return null;
    }

    public HostAddress getClusterHostAddress() {
        return clusterHostAddress;
    }

    /**
     * Search a valid connection for failed one.
     * A Node can be a master or a replica depending on the cluster state.
     * so search for each host until found all the failed connection.
     * By default, search for the host not down, and recheck the down one after if not found valid connections.
     *
     * @throws QueryException if a connection asked is not found
     */
    @Override
    public void reconnectFailedConnection(SearchFilter searchFilter) throws QueryException {
        if (!searchFilter.isInitialConnection()
                && (isExplicitClosed()
                || (searchFilter.isFineIfFoundOnlyMaster() && !isMasterHostFail())
                || searchFilter.isFineIfFoundOnlySlave() && !isSecondaryHostFail())) {
            return;
        }

        if (!searchFilter.isFailoverLoop()) {
            try {
                checkWaitingConnection();
                if ((searchFilter.isFineIfFoundOnlyMaster() && !isMasterHostFail())
                        || searchFilter.isFineIfFoundOnlySlave() && !isSecondaryHostFail()) {
                    return;
                }
            } catch (ReconnectDuringTransactionException e) {
                //don't throw an exception for this specific exception
                return;
            }
        }

        currentConnectionAttempts.incrementAndGet();

        resetOldsBlackListHosts();

        //put the list in the following order
        // - random order not connected host and not blacklisted
        // - random blacklisted host
        // - connected host at end.
        List<HostAddress> loopAddress = new LinkedList<>(urlParser.getHostAddresses());
        loopAddress.removeAll(getBlacklistKeys());
        Collections.shuffle(loopAddress);
        List<HostAddress> blacklistShuffle = new LinkedList<>(getBlacklistKeys());
        Collections.shuffle(blacklistShuffle);
        loopAddress.addAll(blacklistShuffle);

        //put connected at end
        if (masterProtocol != null && !isMasterHostFail()) {
            loopAddress.remove(masterProtocol.getHostAddress());
            loopAddress.add(masterProtocol.getHostAddress());
        }

        if (!isSecondaryHostFail() && secondaryProtocol != null) {
            loopAddress.remove(secondaryProtocol.getHostAddress());
            loopAddress.add(secondaryProtocol.getHostAddress());
        }

        if (urlParser.getHostAddresses().size() <= 1) {
            searchFilter = new SearchFilter(true, false);
        }
        if ((isMasterHostFail() || isSecondaryHostFail())
                || searchFilter.isInitialConnection()) {
            //while permit to avoid case when succeeded creating a new Master connection
            //and ping master connection fail a few milliseconds after,
            //resulting a masterConnection not initialized.
            do {
                AuroraProtocol.loop(this, loopAddress, searchFilter);
                if (!searchFilter.isFailoverLoop()) {
                    try {
                        checkWaitingConnection();
                    } catch (ReconnectDuringTransactionException e) {
                        //don't throw an exception for this specific exception
                    }
                }
            } while (searchFilter.isInitialConnection() && masterProtocol == null);
        }

        //When reconnecting, search if replicas list has change since first initialisation
        if (getCurrentProtocol() != null && !getCurrentProtocol().isClosed()) {
            retrieveAllEndpointsAndSet(getCurrentProtocol());
        }

    }

    /**
     * Retrieves the information necessary to add a new endpoint.
     * Calls the methods that retrieves the instance identifiers and sets urlParser accordingly.
     *
     * @param protocol current protocol connected to
     * @throws QueryException if connection error occur
     */
    public void retrieveAllEndpointsAndSet(Protocol protocol) throws QueryException {
        // For a given cluster, same port for all endpoints and same end host address
        int port = protocol.getPort();
        if ("".equals(urlEndStr) && protocol.getHost().indexOf(".") > -1) {
            urlEndStr = protocol.getHost().substring(protocol.getHost().indexOf("."));
        }

        List<String> endpoints = getCurrentEndpointIdentifiers(protocol);
        if (!"".equals(urlEndStr)) {
            setUrlParserFromEndpoints(endpoints, port);
        }

    }

    /**
     * Retrieves all endpoints of a cluster from the appropriate database table.
     *
     * @param protocol current protocol connected to
     * @return instance endpoints of the cluster
     * @throws QueryException if connection error occur
     */
    private List<String> getCurrentEndpointIdentifiers(Protocol protocol) throws QueryException {
        List<String> endpoints = new ArrayList<>();
        try {
            proxy.lock.lock();
            try {
                // Deleted instance may remain in db for 24 hours so ignoring instances that have had no change
                // for 3 minutes
<<<<<<< HEAD
                SingleExecutionResult queryResult = new SingleExecutionResult(null, 0, true, false);
                protocol.executeQuery(false, queryResult,
=======
                Results results = new Results(null, 0, false, 1, false);
                protocol.executeQuery(false, results,
>>>>>>> 73dc67ef
                        "select server_id, session_id from information_schema.replica_host_status "
                                + "where last_update_timestamp > UTC_TIMESTAMP - INTERVAL 3 MINUTE",
                        ResultSet.TYPE_FORWARD_ONLY);
                results.commandEnd();
                MariaSelectResultSet resultSet = results.getResultSet();

                while (resultSet.next()) {
                    endpoints.add(resultSet.getString(1) + urlEndStr);
                }

                //randomize order for distributed load-balancing
                Collections.shuffle(endpoints);

            } finally {
                proxy.lock.unlock();
            }
        } catch (SQLException se) {
            log.log(Level.WARNING, "SQL exception occurred: " + se);
        } catch (QueryException qe) {
            if (protocol.getProxy().hasToHandleFailover(qe)) {
                if (masterProtocol.equals(protocol)) {
                    setMasterHostFail();
                } else if (secondaryProtocol.equals(protocol)) {
                    setSecondaryHostFail();
                }
                addToBlacklist(protocol.getHostAddress());
                reconnectFailedConnection(new SearchFilter(isMasterHostFail(), isSecondaryHostFail()));
            }
        }

        return endpoints;
    }

    /**
     * Sets urlParser accordingly to discovered hosts.
     *
     * @param endpoints instance identifiers
     * @param port      port that is common to all endpoints
     */
    private void setUrlParserFromEndpoints(List<String> endpoints, int port) {
        List<HostAddress> addresses = new ArrayList<>();
        for (String endpoint : endpoints) {
            HostAddress newHostAddress = new HostAddress(endpoint, port, null);
            addresses.add(newHostAddress);
        }

        synchronized (urlParser) {
            urlParser.setHostAddresses(addresses);
        }
    }

    /**
     * Looks for the current master/writer instance via the secondary protocol if it is found within 3 attempts.
     * Should it not be able to connect, the host is blacklisted and null is returned.
     * Otherwise, it will open a new connection to the cluster endpoint and retrieve the data from there.
     *
     * @param secondaryProtocol the current secondary protocol
     * @param loopAddress       list of possible hosts
     * @return the probable master address or null if not found
     */
    public HostAddress searchByStartName(Protocol secondaryProtocol, List<HostAddress> loopAddress) {
        if (!isSecondaryHostFail()) {
            int checkWriterAttempts = 3;
            HostAddress currentWriter = null;

            do {
                try {
                    currentWriter = searchForMasterHostAddress(secondaryProtocol, loopAddress);
                } catch (QueryException qe) {
                    if (proxy.hasToHandleFailover(qe) && setSecondaryHostFail()) {
                        addToBlacklist(secondaryProtocol.getHostAddress());
                        return null;
                    }
                }
                checkWriterAttempts--;
            } while (currentWriter == null && checkWriterAttempts > 0);

            // Handling special case where no writer is found from secondaryProtocol
            if (currentWriter == null && getClusterHostAddress() != null) {
                AuroraProtocol possibleMasterProtocol = AuroraProtocol.getNewProtocol(getProxy(), getUrlParser());
                possibleMasterProtocol.setHostAddress(getClusterHostAddress());
                try {
                    possibleMasterProtocol.connect();
                    possibleMasterProtocol.setMustBeMasterConnection(true);
                    foundActiveMaster(possibleMasterProtocol);
                } catch (QueryException qe) {
                    if (proxy.hasToHandleFailover(qe)) {
                        addToBlacklist(possibleMasterProtocol.getHostAddress());
                    }
                }
            }

            return currentWriter;
        }
        return null;
    }

    /**
     * Aurora replica doesn't have the master endpoint but the master instance name.
     * since the end point normally use the instance name like "instance-name.some_unique_string.region.rds.amazonaws.com",
     * if an endpoint start with this instance name, it will be checked first.
     * Otherwise, the endpoint ending string is extracted and used since the writer was newly created.
     *
     * @param protocol    current protocol
     * @param loopAddress list of possible hosts
     * @return the probable host address or null if no valid endpoint found
     * @throws QueryException if any connection error occur
     */
    private HostAddress searchForMasterHostAddress(Protocol protocol, List<HostAddress> loopAddress) throws QueryException {
        String masterHostName = null;
        proxy.lock.lock();
        try {
<<<<<<< HEAD
            SingleExecutionResult executionResult = new SingleExecutionResult(null, 0, true, false);
            protocol.executeQuery(false, executionResult,
=======
            Results results = new Results(null, 0, false, 1, false);
            protocol.executeQuery(false, results,
>>>>>>> 73dc67ef
                    "select server_id from information_schema.replica_host_status "
                            + "where session_id = 'MASTER_SESSION_ID' "
                            + "and last_update_timestamp > UTC_TIMESTAMP - INTERVAL 3 MINUTE "
                            + "ORDER BY last_update_timestamp DESC LIMIT 1",
                    ResultSet.TYPE_FORWARD_ONLY);
            results.commandEnd();
            MariaSelectResultSet queryResult = results.getResultSet();

            if (!queryResult.isBeforeFirst()) {
                return null;
            } else {
                queryResult.next();
                masterHostName = queryResult.getString(1);
            }

        } catch (SQLException sqle) {
            //eat exception because cannot happen in this getString()
        } finally {
            proxy.lock.unlock();
        }

        Matcher matcher;
        if (masterHostName != null) {
            for (HostAddress hostAddress : loopAddress) {
                matcher = clusterPattern.matcher(hostAddress.host);
                if (hostAddress.host.startsWith(masterHostName) && !matcher.find()) {
                    return hostAddress;
                }
            }

            HostAddress masterHostAddress;
            if (urlEndStr.equals("") && protocol.getHost().indexOf(".") > -1) {
                urlEndStr = protocol.getHost().substring(protocol.getHost().indexOf("."));
            } else {
                return null;
            }

            masterHostAddress = new HostAddress(masterHostName + urlEndStr, protocol.getPort(), null);
            loopAddress.add(masterHostAddress);
            urlParser.setHostAddresses(loopAddress);
            return masterHostAddress;
        }

        return null;
    }

    @Override
    public boolean checkMasterStatus(SearchFilter searchFilter) {
        if (!isMasterHostFail()) {
            try {
                if (masterProtocol != null && !masterProtocol.checkIfMaster()) {
                    //master has been demote, is now secondary
                    setMasterHostFail();
                    if (isSecondaryHostFail()) {
                        foundActiveSecondary(masterProtocol);
                    }
                    return true;
                }
            } catch (QueryException e) {
                try {
                    masterProtocol.ping();
                } catch (QueryException ee) {
                    proxy.lock.lock();
                    try {
                        masterProtocol.close();
                    } finally {
                        proxy.lock.unlock();
                    }
                    if (setMasterHostFail()) {
                        addToBlacklist(masterProtocol.getHostAddress());
                    }
                }
                return true;
            }
        }

        if (!isSecondaryHostFail()) {
            try {
                if (secondaryProtocol != null && secondaryProtocol.checkIfMaster()) {
                    //secondary has been promoted to master
                    setSecondaryHostFail();
                    if (isMasterHostFail()) {
                        foundActiveMaster(secondaryProtocol);
                    }
                    return true;
                }
            } catch (QueryException e) {
                try {
                    this.secondaryProtocol.ping();
                } catch (Exception ee) {
                    proxy.lock.lock();
                    try {
                        secondaryProtocol.close();
                    } finally {
                        proxy.lock.unlock();
                    }
                    if (setSecondaryHostFail()) {
                        addToBlacklist(this.secondaryProtocol.getHostAddress());
                    }
                    return true;
                }
            }
        }

        return false;
    }

}<|MERGE_RESOLUTION|>--- conflicted
+++ resolved
@@ -61,11 +61,8 @@
 
 import java.sql.ResultSet;
 import java.sql.SQLException;
-<<<<<<< HEAD
 import java.sql.Timestamp;
 import java.text.SimpleDateFormat;
-=======
->>>>>>> 73dc67ef
 import java.util.*;
 import java.util.logging.Level;
 import java.util.logging.Logger;
@@ -236,13 +233,8 @@
             try {
                 // Deleted instance may remain in db for 24 hours so ignoring instances that have had no change
                 // for 3 minutes
-<<<<<<< HEAD
-                SingleExecutionResult queryResult = new SingleExecutionResult(null, 0, true, false);
-                protocol.executeQuery(false, queryResult,
-=======
                 Results results = new Results(null, 0, false, 1, false);
                 protocol.executeQuery(false, results,
->>>>>>> 73dc67ef
                         "select server_id, session_id from information_schema.replica_host_status "
                                 + "where last_update_timestamp > UTC_TIMESTAMP - INTERVAL 3 MINUTE",
                         ResultSet.TYPE_FORWARD_ONLY);
@@ -355,13 +347,8 @@
         String masterHostName = null;
         proxy.lock.lock();
         try {
-<<<<<<< HEAD
-            SingleExecutionResult executionResult = new SingleExecutionResult(null, 0, true, false);
-            protocol.executeQuery(false, executionResult,
-=======
             Results results = new Results(null, 0, false, 1, false);
             protocol.executeQuery(false, results,
->>>>>>> 73dc67ef
                     "select server_id from information_schema.replica_host_status "
                             + "where session_id = 'MASTER_SESSION_ID' "
                             + "and last_update_timestamp > UTC_TIMESTAMP - INTERVAL 3 MINUTE "
