--- conflicted
+++ resolved
@@ -55,24 +55,17 @@
 import org.mariadb.jdbc.internal.queryresults.SingleExecutionResult;
 import org.mariadb.jdbc.internal.queryresults.resultset.MariaSelectResultSet;
 import org.mariadb.jdbc.internal.util.ExceptionMapper;
-<<<<<<< HEAD
+import org.mariadb.jdbc.internal.util.Utils;
 import org.mariadb.jdbc.internal.util.Options;
 import org.mariadb.jdbc.internal.util.dao.ClientPrepareResult;
-=======
-import org.mariadb.jdbc.internal.util.Utils;
->>>>>>> 3616061f
 import org.mariadb.jdbc.internal.util.dao.QueryException;
 import org.mariadb.jdbc.internal.util.scheduler.SchedulerServiceProviderHolder;
 
 import java.io.IOException;
 import java.io.InputStream;
 import java.sql.*;
-import java.util.ArrayList;
-import java.util.List;
-import java.util.concurrent.ExecutionException;
-import java.util.concurrent.Future;
-import java.util.concurrent.ScheduledExecutorService;
-import java.util.concurrent.TimeUnit;
+import java.util.*;
+import java.util.concurrent.*;
 import java.util.concurrent.locks.ReentrantLock;
 
 
@@ -246,11 +239,7 @@
             executeQueryProlog();
             batchResultSet = null;
             SingleExecutionResult internalExecutionResult = new SingleExecutionResult(this, fetchSize, true, false, true);
-<<<<<<< HEAD
-            protocol.executeQuery(protocol.isMasterConnection(), internalExecutionResult, sql, resultSetScrollType);
-=======
-            protocol.executeQuery(internalExecutionResult, Utils.nativeSql(sql, connection.noBackslashEscapes), resultSetScrollType);
->>>>>>> 3616061f
+            protocol.executeQuery(protocol.isMasterConnection(), internalExecutionResult, Utils.nativeSql(sql, connection.noBackslashEscapes), resultSetScrollType);
             executionResult = internalExecutionResult;
             return executionResult.getResultSet() != null;
         } catch (QueryException e) {
