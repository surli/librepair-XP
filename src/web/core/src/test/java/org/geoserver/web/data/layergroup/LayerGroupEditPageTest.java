/* (c) 2014 - 2015 Open Source Geospatial Foundation - all rights reserved
 * (c) 2001 - 2013 OpenPlans
 * This code is licensed under the GPL 2.0 license, available at the root
 * application directory.
 */
package org.geoserver.web.data.layergroup;

import static org.junit.Assert.assertEquals;
import static org.junit.Assert.assertTrue;

import java.io.Serializable;

import org.apache.wicket.Component;
import org.apache.wicket.feedback.FeedbackMessage;
import org.apache.wicket.markup.repeater.data.DataView;
import org.apache.wicket.request.mapper.parameter.PageParameters;
import org.apache.wicket.util.tester.FormTester;
import org.geoserver.catalog.Catalog;
import org.geoserver.catalog.LayerGroupInfo;
import org.geoserver.catalog.LayerInfo;
import org.geoserver.data.test.MockData;
import org.geoserver.web.data.resource.MetadataLinkEditor;
import org.geoserver.web.wicket.DecimalTextField;
import org.geoserver.web.wicket.EnvelopePanel;
import org.junit.Before;
import org.junit.Test;
import org.opengis.filter.Filter;


public class LayerGroupEditPageTest extends LayerGroupBaseTest {
    
    @Test
    public void testComputeBounds() {
        LayerGroupEditPage page = new LayerGroupEditPage(new PageParameters().add("group", "lakes"));
        tester.startPage(page);
        // print(page, true, false);
        
        tester.assertRenderedPage(LayerGroupEditPage.class);
        // remove the first and second elements
        // tester.clickLink("form:layers:layers:listContainer:items:1:itemProperties:4:component:link");
        // the regenerated list will have ids starting from 4
        //tester.clickLink("form:layers:layers:listContainer:items:4:itemProperties:4:component:link");
        // manually regenerate bounds
        tester.clickLink("publishedinfo:tabs:panel:generateBounds");
        // print(page, true, true);
        // submit the form
        tester.submitForm("publishedinfo");
        
        // For the life of me I cannot get this test to work... and I know by direct UI inspection that
        // the page works as expected...
//        FeatureTypeInfo bridges = getCatalog().getResourceByName(MockData.BRIDGES.getLocalPart(), FeatureTypeInfo.class);
//        assertEquals(getCatalog().getLayerGroupByName("lakes").getBounds(), bridges.getNativeBoundingBox());
    }
    
    @Test
    public void testComputeBoundsFromCRS() {
        LayerGroupEditPage page = new LayerGroupEditPage(new PageParameters().add("group", "lakes"));
        tester.startPage(page);
        tester.assertRenderedPage(LayerGroupEditPage.class);
        
        FormTester form = tester.newFormTester("publishedinfo");
        form.setValue("tabs:panel:bounds:crsContainer:crs:srs", "EPSG:4326"); 
        tester.clickLink("publishedinfo:tabs:panel:generateBoundsFromCRS", true);
        tester.assertComponentOnAjaxResponse("publishedinfo:tabs:panel:bounds");
        Component ajaxComponent = tester.getComponentFromLastRenderedPage("publishedinfo:tabs:panel:bounds");
        assert(ajaxComponent instanceof EnvelopePanel);
        EnvelopePanel envPanel = (EnvelopePanel)ajaxComponent;
        assertEquals(((DecimalTextField)envPanel.get("minX")).getModelObject(), new Double(-180.0));
        assertEquals(((DecimalTextField)envPanel.get("minY")).getModelObject(), new Double(-90.0));
        assertEquals(((DecimalTextField)envPanel.get("maxX")).getModelObject(), new Double(180.0));
        assertEquals(((DecimalTextField)envPanel.get("maxY")).getModelObject(), new Double(90.0));
    }
    
    @Before
    public void doLogin() {
        login();
    }

    @Test
    public void testMissingName() {
        LayerGroupEditPage page = new LayerGroupEditPage();
        // print(page, false, false);
        tester.startPage(page);
        tester.assertRenderedPage(LayerGroupEditPage.class);
        FormTester form = tester.newFormTester("publishedinfo");
        form.submit();
        
        // should not work, no name provided, so we remain
        // in the same page
        tester.assertRenderedPage(LayerGroupEditPage.class);
        tester.assertErrorMessages((Serializable[]) new String[] {"Field 'Name' is required.", "Field 'Bounds' is required."});
    }
    
    @Test
    public void testMissingCRS() {
        LayerGroupEditPage page = new LayerGroupEditPage();
        // print(page, false, false);
        tester.startPage(page);
        tester.assertRenderedPage(LayerGroupEditPage.class);
        FormTester form = tester.newFormTester("publishedinfo");
        form.setValue("tabs:panel:name", "lakes");
        form.setValue("tabs:panel:bounds:minX", "-180");
        form.setValue("tabs:panel:bounds:minY", "-90");
        form.setValue("tabs:panel:bounds:maxX", "180");
        form.setValue("tabs:panel:bounds:maxY", "90");

        page.lgEntryPanel.getEntries().add(
            new LayerGroupEntry(getCatalog().getLayerByName(getLayerId(MockData.LAKES)), null));
        form.submit("save");

        // should not work, duplicate provided, so we remain
        // in the same page
        tester.assertRenderedPage(LayerGroupEditPage.class);
        assertEquals(1, tester.getMessages(FeedbackMessage.ERROR).size());
        String message = tester.getMessages(FeedbackMessage.ERROR).get(0).toString();
        assertTrue(message.contains("Bounds"));
    }
    
    @Test
    public void testDuplicateName() {
        LayerGroupEditPage page = new LayerGroupEditPage();
        // print(page, false, false);
        tester.startPage(page);
        tester.assertRenderedPage(LayerGroupEditPage.class);
        FormTester form = tester.newFormTester("publishedinfo");
        form.setValue("tabs:panel:name", "lakes");
        form.setValue("tabs:panel:bounds:minX", "0");
        form.setValue("tabs:panel:bounds:minY", "0");
        form.setValue("tabs:panel:bounds:maxX", "0");
        form.setValue("tabs:panel:bounds:maxY", "0");
        form.setValue("tabs:panel:bounds:crsContainer:crs:srs", "EPSG:4326");

        page.lgEntryPanel.getEntries().add(
            new LayerGroupEntry(getCatalog().getLayerByName(getLayerId(MockData.LAKES)), null));
        form.submit("save");

        // should not work, duplicate provided, so we remain
        // in the same page
        tester.assertRenderedPage(LayerGroupEditPage.class);
        assertEquals(1, tester.getMessages(FeedbackMessage.ERROR).size());
        assertTrue(tester.getMessages(FeedbackMessage.ERROR).get(0).toString()
            .endsWith("Layer group named 'lakes' already exists"));
    }
    
    @Test
    public void testNewName() {
        LayerGroupEditPage page = new LayerGroupEditPage();
        // print(page, false, false);
        tester.startPage(page);
        tester.assertRenderedPage(LayerGroupEditPage.class);
        FormTester form = tester.newFormTester("publishedinfo");
        form.setValue("tabs:panel:name", "newGroup");
        form.submit();
        
        // should work, we switch to the edit page
        tester.assertRenderedPage(LayerGroupEditPage.class);
        tester.assertErrorMessages((Serializable[]) new String[] {"Field 'Bounds' is required."});
    }
    
    @Test
    public void testLayerLink() {
        
        LayerGroupEditPage page = new LayerGroupEditPage();
        // Create the new page
        tester.startPage(page);
        tester.assertRenderedPage(LayerGroupEditPage.class);
        // Click on the link
        tester.clickLink("publishedinfo:tabs:panel:layers:addLayer");
        tester.assertNoErrorMessage();
        // Ensure that the Layer List page is rendered correctly
        tester.assertComponent("publishedinfo:tabs:panel:layers:popup:content:listContainer:items", DataView.class);
        // Get the DataView containing the Layer List
        DataView<?> dataView = (DataView<?>) page.lgEntryPanel.get("popup:content:listContainer:items");
        // Ensure that the Row count is equal to the Layers in the Catalog
        Catalog catalog = getGeoServerApplication().getCatalog();
        
<<<<<<< HEAD
        int layerCount = catalog.count(LayerInfo.class, Filter.INCLUDE);
        int rowCount = (int) dataView.getRowCount();
=======
        long layerCount = catalog.count(LayerInfo.class, Filter.INCLUDE);
        long rowCount = dataView.getRowCount();
>>>>>>> 2ab06ca4
        
        assertEquals(layerCount, rowCount);
    }
    
    @Test
    public void testMetadataLinks() {
        LayerGroupEditPage page = new LayerGroupEditPage();
        // Create the new page
        tester.startPage(page);
        tester.assertRenderedPage(LayerGroupEditPage.class);
        
        // Ensure that the Layer List page is rendered correctly
        tester.assertComponent("publishedinfo:tabs:panel:metadataLinks", MetadataLinkEditor.class);
        
        FormTester form = tester.newFormTester("publishedinfo");
        form.setValue("tabs:panel:name", "lakes");
        form.setValue("tabs:panel:bounds:minX", "0");
        form.setValue("tabs:panel:bounds:minY", "0");
        form.setValue("tabs:panel:bounds:maxX", "0");
        form.setValue("tabs:panel:bounds:maxY", "0");
        form.setValue("tabs:panel:bounds:crsContainer:crs:srs", "EPSG:4326");
        
        tester.executeAjaxEvent("publishedinfo:tabs:panel:metadataLinks:addlink", "onclick");
        form.setValue("tabs:panel:metadataLinks:container:table:links:0:urlBorder:metadataLinkURL", "http://test.me");
        tester.executeAjaxEvent("publishedinfo:tabs:panel:metadataLinks:addlink", "onclick");
        
        LayerGroupInfo info = page.getPublishedInfo();
        assertEquals(2, info.getMetadataLinks().size());
        assertEquals("http://test.me", info.getMetadataLinks().get(0).getContent());
        
    }
}<|MERGE_RESOLUTION|>--- conflicted
+++ resolved
@@ -174,13 +174,8 @@
         // Ensure that the Row count is equal to the Layers in the Catalog
         Catalog catalog = getGeoServerApplication().getCatalog();
         
-<<<<<<< HEAD
         int layerCount = catalog.count(LayerInfo.class, Filter.INCLUDE);
         int rowCount = (int) dataView.getRowCount();
-=======
-        long layerCount = catalog.count(LayerInfo.class, Filter.INCLUDE);
-        long rowCount = dataView.getRowCount();
->>>>>>> 2ab06ca4
         
         assertEquals(layerCount, rowCount);
     }
