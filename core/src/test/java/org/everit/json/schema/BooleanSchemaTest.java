--- conflicted
+++ resolved
@@ -15,13 +15,11 @@
  */
 package org.everit.json.schema;
 
-<<<<<<< HEAD
 import org.junit.Assert;
-=======
+import org.junit.Test;
+
 import nl.jqno.equalsverifier.EqualsVerifier;
 import nl.jqno.equalsverifier.Warning;
->>>>>>> 86115051
-import org.junit.Test;
 
 public class BooleanSchemaTest {
 
@@ -39,15 +37,15 @@
   }
 
   @Test
-<<<<<<< HEAD
   public void toStringTest() {
     Assert.assertEquals("{\"type\":\"boolean\"}", BooleanSchema.INSTANCE.toString());
-=======
+  }
+
   public void equalsVerifier() {
     EqualsVerifier.forClass(BooleanSchema.class)
-            .withRedefinedSuperclass()
-            .suppress(Warning.STRICT_INHERITANCE)
-            .verify();
->>>>>>> 86115051
+        .withRedefinedSuperclass()
+        .suppress(Warning.STRICT_INHERITANCE)
+        .verify();
   }
+
 }