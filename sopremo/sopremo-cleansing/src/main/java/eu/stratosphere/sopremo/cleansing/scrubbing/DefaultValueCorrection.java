package eu.stratosphere.sopremo.cleansing.scrubbing;

import eu.stratosphere.sopremo.jsondatamodel.JsonNode;
import eu.stratosphere.sopremo.jsondatamodel.NullNode;

public class DefaultValueCorrection extends ValueCorrection {
	/**
	 * 
	 */
	private static final long serialVersionUID = -1536110850287975405L;

	/**
	 * The default, stateless instance.
	 */
	public final static DefaultValueCorrection NULL = new DefaultValueCorrection(NullNode.getInstance());

	private  JsonNode defaultValue;

	public DefaultValueCorrection(final JsonNode defaultValue) {
		this.defaultValue = defaultValue;
	}

<<<<<<< HEAD
	private void readObject(ObjectInputStream ois) throws IOException, ClassNotFoundException {
		ois.defaultReadObject();
		this.defaultValue = SopremoUtil.deserializeNode(ois, JsonNode.class);
	}

	private void writeObject(ObjectOutputStream oos) throws IOException {
		oos.defaultWriteObject();
		SopremoUtil.serializeNode(oos, this.defaultValue);
	}
=======
	
>>>>>>> 082f89a3

	@Override
	public JsonNode fix(final JsonNode value, final ValidationContext context) {
		return this.defaultValue;
	}

}<|MERGE_RESOLUTION|>--- conflicted
+++ resolved
@@ -20,19 +20,7 @@
 		this.defaultValue = defaultValue;
 	}
 
-<<<<<<< HEAD
-	private void readObject(ObjectInputStream ois) throws IOException, ClassNotFoundException {
-		ois.defaultReadObject();
-		this.defaultValue = SopremoUtil.deserializeNode(ois, JsonNode.class);
-	}
-
-	private void writeObject(ObjectOutputStream oos) throws IOException {
-		oos.defaultWriteObject();
-		SopremoUtil.serializeNode(oos, this.defaultValue);
-	}
-=======
 	
->>>>>>> 082f89a3
 
 	@Override
 	public JsonNode fix(final JsonNode value, final ValidationContext context) {
